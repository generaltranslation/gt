{
  "name": "gt-next",
<<<<<<< HEAD
  "version": "6.0.12-alpha.1",
=======
  "version": "6.1.1",
>>>>>>> 22cbe6c8
  "description": "A Next.js library for automatic internationalization.",
  "main": "dist/index.server.js",
  "peerDependencies": {
    "next": ">=13.0.0 <15.2.1 || >15.2.2",
    "react": ">=16.8.0 <20.0.0",
    "react-dom": ">=16.8.0 <20.0.0"
  },
  "files": [
    "dist",
    "CHANGELOG.md"
  ],
  "dependencies": {
    "@generaltranslation/supported-locales": "^2.0.13",
<<<<<<< HEAD
    "generaltranslation": "^7.1.1",
    "gt-react": "^10.0.10-alpha.1"
=======
    "generaltranslation": "^7.2.0",
    "gt-react": "^10.1.1"
>>>>>>> 22cbe6c8
  },
  "scripts": {
    "patch": "npm version patch",
    "transpile": "tsc",
    "build:swc-plugin": "cargo build --release --target wasm32-wasip1 --manifest-path ./swc-plugin/Cargo.toml && cp -p ./swc-plugin/target/wasm32-wasip1/release/gt_swc_plugin.wasm ./dist/gt_swc_plugin.wasm",
    "build": "npm run build:swc-plugin && npm run transpile",
    "build:clean": "rm -rf ./swc-plugin/target && rm -rf dist; npm run build",
    "build:release": "npm run build:clean",
    "release": "npm run build:clean && npm publish",
    "release:alpha": "npm run build:clean && npm publish --tag alpha",
    "release:beta": "npm run build:clean && npm publish --tag beta",
    "release:latest": "npm run build:clean && npm publish --tag latest",
    "lint": "eslint \"src/**/*.{js,ts,tsx}\" \"__tests__/**/*.{js,ts,tsx}\"",
    "lint:fix": "eslint \"src/**/*.{js,ts,tsx}\" \"__tests__/**/*.{js,ts,tsx}\" --fix",
    "test": "npm run test:js && npm run test:rust",
    "test:js": "vitest run",
    "test:rust": "cargo test --manifest-path ./swc-plugin/Cargo.toml",
    "test:watch": "vitest"
  },
  "repository": {
    "type": "git",
    "url": "git+https://github.com/generaltranslation/gt.git"
  },
  "author": "General Translation, Inc.",
  "license": "FSL-1.1-ALv2",
  "bugs": {
    "url": "https://github.com/generaltranslation/gt/issues"
  },
  "homepage": "https://generaltranslation.com/",
  "devDependencies": {
    "@types/node": ">=20.0.0 <23.0.0",
    "@types/react": ">=18.0.0 <20.0.0",
    "@types/react-dom": ">=18.0.0 <20.0.0",
    "typescript": "^5.7.3"
  },
  "exports": {
    ".": {
      "node": "./dist/index.server.js",
      "browser": "./dist/index.client.js",
      "types": "./dist/index.types.d.ts",
      "default": "./dist/index.client.js"
    },
    "./config": {
      "types": "./dist/config.d.ts",
      "default": "./dist/config.js"
    },
    "./client": {
      "types": "./dist/client.d.ts",
      "default": "./dist/client.js"
    },
    "./server": {
      "types": "./dist/server.d.ts",
      "default": "./dist/server.js"
    },
    "./middleware": {
      "types": "./dist/middleware.d.ts",
      "default": "./dist/middleware.js"
    },
    "./types": {
      "types": "./dist/types.d.ts",
      "default": "./dist/types.js"
    },
    "./_request": {
      "default": "./dist/_request.js"
    },
    "./_dictionary": {
      "default": "./dist/_dictionary.js"
    },
    "./_load-translations": {
      "default": "./dist/_load-translations.js"
    },
    "./_load-dictionary": {
      "default": "./dist/_load-dictionary.js"
    },
    "./compiler": {
      "types": "./dist/compiler/index.d.ts",
      "default": "./dist/compiler/index.js"
    },
    "./eslint-plugin": {
      "types": "./dist/eslint-plugin/index.d.ts",
      "default": "./dist/eslint-plugin/index.js"
    }
  },
  "typesVersions": {
    "*": {
      "config": [
        "./dist/config.d.ts"
      ],
      "client": [
        "./dist/client.d.ts"
      ],
      "server": [
        "./dist/server.d.ts"
      ],
      "middleware": [
        "./dist/middleware.d.ts"
      ],
      "types": [
        "./dist/types.d.ts"
      ],
      "_request": [
        "./dist/_request.d.ts"
      ],
      "_dictionary": [
        "./dist/_dictionary.d.ts"
      ],
      "_load-translations": [
        "./dist/_load-translations.d.ts"
      ],
      "_load-dictionary": [
        "./dist/_load-dictionary.d.ts"
      ],
      "compiler": [
        "./dist/compiler/index.d.ts"
      ],
      "eslint-plugin": [
        "./dist/eslint-plugin/index.d.ts"
      ]
    }
  },
  "compilerOptions": {
    "baseUrl": ".",
    "paths": {
      "gt-next/config": [
        "/dist/config"
      ],
      "gt-next/client": [
        "/dist/client"
      ],
      "gt-next/server": [
        "/dist/server"
      ],
      "gt-next/middleware": [
        "/dist/middleware"
      ],
      "gt-next/types": [
        "/dist/types"
      ],
      "gt-next/_request": [
        "/dist/_request"
      ],
      "gt-next/_dictionary": [
        "/dist/_dictionary"
      ],
      "gt-next/_load-translations": [
        "/dist/_load-translations"
      ],
      "gt-next/_load-dictionary": [
        "/dist/_load-dictionary"
      ],
      "gt-next/compiler": [
        "/dist/compiler"
      ],
      "gt-next/eslint-plugin": [
        "/dist/eslint-plugin"
      ]
    }
  },
  "keywords": [
    "react",
    "translation",
    "internationalization",
    "localization",
    "i18n",
    "l10n"
  ]
}<|MERGE_RESOLUTION|>--- conflicted
+++ resolved
@@ -1,10 +1,6 @@
 {
   "name": "gt-next",
-<<<<<<< HEAD
-  "version": "6.0.12-alpha.1",
-=======
-  "version": "6.1.1",
->>>>>>> 22cbe6c8
+  "version": "6.1.1-alpha.1",
   "description": "A Next.js library for automatic internationalization.",
   "main": "dist/index.server.js",
   "peerDependencies": {
@@ -18,13 +14,8 @@
   ],
   "dependencies": {
     "@generaltranslation/supported-locales": "^2.0.13",
-<<<<<<< HEAD
-    "generaltranslation": "^7.1.1",
-    "gt-react": "^10.0.10-alpha.1"
-=======
-    "generaltranslation": "^7.2.0",
-    "gt-react": "^10.1.1"
->>>>>>> 22cbe6c8
+    "gt-react": "^10.1.1-alpha.1",
+    "generaltranslation": "^7.2.0"
   },
   "scripts": {
     "patch": "npm version patch",

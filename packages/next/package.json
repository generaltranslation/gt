{
  "name": "gt-next",
<<<<<<< HEAD
  "version": "5.2.9-alpha.5",
  "description": "A Next.js library for automatic internationalization.",
  "main": "dist/index.server.js",
  "peerDependencies": {
    "next": ">=13.0.0 <15.2.1 || >15.2.2",
=======
  "version": "5.2.9",
  "description": "A Next.js library for automatic internationalization.",
  "main": "dist/index.server.js",
  "peerDependencies": {
    "next": ">=13.0.0 <=15.1.7 || >=15.2.2",
>>>>>>> 7b7cea11
    "react": ">=16.8.0 <20.0.0",
    "react-dom": ">=16.8.0 <20.0.0"
  },
  "dependencies": {
    "@generaltranslation/supported-locales": "^2.0.7-alpha.1",
    "generaltranslation": "^6.2.2-alpha.1",
    "gt-react": "^9.2.7-alpha.2"
  },
  "scripts": {
    "patch": "npm version patch",
    "transpile": "tsc",
    "build": "npm run transpile",
    "build:clean": "rm -rf dist; npm run build",
    "release": "npm run build:clean && npm publish",
    "release:alpha": "npm run build:clean && npm publish --tag alpha",
    "release:beta": "npm run build:clean && npm publish --tag beta",
    "release:latest": "npm run build:clean && npm publish --tag latest",
    "test": "echo \"Error: no test specified\" && exit 1"
  },
  "repository": {
    "type": "git",
    "url": "git+https://github.com/General-Translation/gt-libraries.git"
  },
  "author": "General Translation, Inc.",
  "license": "FSL-1.1-ALv2",
  "bugs": {
    "url": "https://github.com/General-Translation/gt-libraries/issues"
  },
  "homepage": "https://generaltranslation.com/",
  "devDependencies": {
    "@types/node": ">=20.0.0 <23.0.0",
    "@types/react": ">=18.0.0 <20.0.0",
    "@types/react-dom": ">=18.0.0 <20.0.0",
    "typescript": "^5.7.3"
  },
  "exports": {
    ".": {
      "node": "./dist/index.server.js",
      "browser": "./dist/index.client.js",
      "types": "./dist/index.server.d.ts",
      "default": "./dist/index.server.js"
    },
    "./config": {
      "types": "./dist/config.d.ts",
      "default": "./dist/config.js"
    },
    "./client": {
      "types": "./dist/client.d.ts",
      "default": "./dist/client.js"
    },
    "./server": {
      "types": "./dist/server.d.ts",
      "default": "./dist/server.js"
    },
    "./middleware": {
      "types": "./dist/middleware.d.ts",
      "default": "./dist/middleware.js"
    },
    "./_request": {
      "default": "./dist/_request.js"
    },
    "./_dictionary": {
      "default": "./dist/_dictionary.js"
    },
    "./_load-translations": {
      "default": "./dist/_load-translations.js"
    },
    "./_load-dictionary": {
      "default": "./dist/_load-dictionary.js"
    }
  },
  "typesVersions": {
    "*": {
      "config": [
        "./dist/config.d.ts"
      ],
      "client": [
        "./dist/client.d.ts"
      ],
      "server": [
        "./dist/server.d.ts"
      ],
      "middleware": [
        "./dist/middleware.d.ts"
      ],
      "_request": [
        "./dist/_request.d.ts"
      ],
      "_dictionary": [
        "./dist/_dictionary.d.ts"
      ],
      "_load-translations": [
        "./dist/_load-translations.d.ts"
      ],
      "_load-dictionary": [
        "./dist/_load-dictionary.d.ts"
      ]
    }
  },
  "compilerOptions": {
    "baseUrl": ".",
    "paths": {
      "gt-next/config": [
        "/dist/config"
      ],
      "gt-next/client": [
        "/dist/client"
      ],
      "gt-next/server": [
        "/dist/server"
      ],
      "gt-next/middleware": [
        "/dist/middleware"
      ],
      "gt-next/_request": [
        "/dist/_request"
      ],
      "gt-next/_dictionary": [
        "/dist/_dictionary"
      ],
      "gt-next/_load-translations": [
        "/dist/_load-translations"
      ],
      "gt-next/_load-dictionary": [
        "/dist/_load-dictionary"
      ]
    }
  },
  "keywords": [
    "react",
    "translation",
    "internationalization",
    "localization",
    "i18n",
    "l10n"
  ]
}<|MERGE_RESOLUTION|>--- conflicted
+++ resolved
@@ -1,18 +1,10 @@
 {
   "name": "gt-next",
-<<<<<<< HEAD
-  "version": "5.2.9-alpha.5",
+  "version": "5.2.10-alpha.0",
   "description": "A Next.js library for automatic internationalization.",
   "main": "dist/index.server.js",
   "peerDependencies": {
     "next": ">=13.0.0 <15.2.1 || >15.2.2",
-=======
-  "version": "5.2.9",
-  "description": "A Next.js library for automatic internationalization.",
-  "main": "dist/index.server.js",
-  "peerDependencies": {
-    "next": ">=13.0.0 <=15.1.7 || >=15.2.2",
->>>>>>> 7b7cea11
     "react": ">=16.8.0 <20.0.0",
     "react-dom": ">=16.8.0 <20.0.0"
   },

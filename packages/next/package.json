{
  "name": "gt-next",
  "version": "6.1.2",
  "description": "A Next.js library for automatic internationalization.",
  "main": "dist/index.server.js",
  "peerDependencies": {
    "next": ">=13.0.0 <15.2.1 || >15.2.2",
    "react": ">=16.8.0 <20.0.0",
    "react-dom": ">=16.8.0 <20.0.0"
  },
  "files": [
    "dist",
    "CHANGELOG.md"
  ],
  "dependencies": {
    "@generaltranslation/supported-locales": "^2.0.13",
<<<<<<< HEAD
    "gt-react": "^10.1.1",
    "generaltranslation": "^7.2.0"
=======
    "generaltranslation": "^7.2.0",
    "gt-react": "^10.2.1"
>>>>>>> 7251fc5d
  },
  "scripts": {
    "patch": "npm version patch",
    "transpile": "tsc",
    "build:swc-plugin": "cargo build --release --target wasm32-wasip1 --manifest-path ./swc-plugin/Cargo.toml && cp -p ./swc-plugin/target/wasm32-wasip1/release/gt_swc_plugin.wasm ./dist/gt_swc_plugin.wasm",
    "build:swc-plugin:dev": "cargo build --target wasm32-wasip1 --manifest-path ./swc-plugin/Cargo.toml && cp -p ./swc-plugin/target/wasm32-wasip1/debug/gt_swc_plugin.wasm ./dist/gt_swc_plugin-dev.wasm",
    "build": "npm run build:swc-plugin && npm run transpile",
    "build:clean": "rm -rf ./swc-plugin/target && rm -rf dist; npm run build",
    "build:release": "npm run build:clean",
    "release": "npm run build:clean && npm publish",
    "release:alpha": "npm run build:clean && npm publish --tag alpha",
    "release:beta": "npm run build:clean && npm publish --tag beta",
    "release:latest": "npm run build:clean && npm publish --tag latest",
    "lint": "eslint \"src/**/*.{js,ts,tsx}\" \"__tests__/**/*.{js,ts,tsx}\"",
    "lint:fix": "eslint \"src/**/*.{js,ts,tsx}\" \"__tests__/**/*.{js,ts,tsx}\" --fix",
    "test": "npm run test:js && npm run test:rust",
    "test:js": "vitest run",
    "test:rust": "cargo test --manifest-path ./swc-plugin/Cargo.toml",
    "test:watch": "vitest"
  },
  "repository": {
    "type": "git",
    "url": "git+https://github.com/generaltranslation/gt.git"
  },
  "author": "General Translation, Inc.",
  "license": "FSL-1.1-ALv2",
  "bugs": {
    "url": "https://github.com/generaltranslation/gt/issues"
  },
  "homepage": "https://generaltranslation.com/",
  "devDependencies": {
    "@types/node": ">=20.0.0 <23.0.0",
    "@types/react": ">=18.0.0 <20.0.0",
    "@types/react-dom": ">=18.0.0 <20.0.0",
    "typescript": "^5.7.3"
  },
  "exports": {
    ".": {
      "node": "./dist/index.server.js",
      "browser": "./dist/index.client.js",
      "types": "./dist/index.types.d.ts",
      "default": "./dist/index.client.js"
    },
    "./config": {
      "types": "./dist/config.d.ts",
      "default": "./dist/config.js"
    },
    "./client": {
      "types": "./dist/client.d.ts",
      "default": "./dist/client.js"
    },
    "./server": {
      "types": "./dist/server.d.ts",
      "default": "./dist/server.js"
    },
    "./middleware": {
      "types": "./dist/middleware.d.ts",
      "default": "./dist/middleware.js"
    },
    "./types": {
      "types": "./dist/types.d.ts",
      "default": "./dist/types.js"
    },
    "./_request": {
      "default": "./dist/_request.js"
    },
    "./_dictionary": {
      "default": "./dist/_dictionary.js"
    },
    "./_load-translations": {
      "default": "./dist/_load-translations.js"
    },
    "./_load-dictionary": {
      "default": "./dist/_load-dictionary.js"
    },
    "./compiler": {
      "types": "./dist/compiler/index.d.ts",
      "default": "./dist/compiler/index.js"
    },
    "./eslint-plugin": {
      "types": "./dist/eslint-plugin/index.d.ts",
      "default": "./dist/eslint-plugin/index.js"
    }
  },
  "typesVersions": {
    "*": {
      "config": [
        "./dist/config.d.ts"
      ],
      "client": [
        "./dist/client.d.ts"
      ],
      "server": [
        "./dist/server.d.ts"
      ],
      "middleware": [
        "./dist/middleware.d.ts"
      ],
      "types": [
        "./dist/types.d.ts"
      ],
      "_request": [
        "./dist/_request.d.ts"
      ],
      "_dictionary": [
        "./dist/_dictionary.d.ts"
      ],
      "_load-translations": [
        "./dist/_load-translations.d.ts"
      ],
      "_load-dictionary": [
        "./dist/_load-dictionary.d.ts"
      ],
      "compiler": [
        "./dist/compiler/index.d.ts"
      ],
      "eslint-plugin": [
        "./dist/eslint-plugin/index.d.ts"
      ]
    }
  },
  "compilerOptions": {
    "baseUrl": ".",
    "paths": {
      "gt-next/config": [
        "/dist/config"
      ],
      "gt-next/client": [
        "/dist/client"
      ],
      "gt-next/server": [
        "/dist/server"
      ],
      "gt-next/middleware": [
        "/dist/middleware"
      ],
      "gt-next/types": [
        "/dist/types"
      ],
      "gt-next/_request": [
        "/dist/_request"
      ],
      "gt-next/_dictionary": [
        "/dist/_dictionary"
      ],
      "gt-next/_load-translations": [
        "/dist/_load-translations"
      ],
      "gt-next/_load-dictionary": [
        "/dist/_load-dictionary"
      ],
      "gt-next/compiler": [
        "/dist/compiler"
      ],
      "gt-next/eslint-plugin": [
        "/dist/eslint-plugin"
      ]
    }
  },
  "keywords": [
    "react",
    "translation",
    "internationalization",
    "localization",
    "i18n",
    "l10n"
  ]
}<|MERGE_RESOLUTION|>--- conflicted
+++ resolved
@@ -14,13 +14,8 @@
   ],
   "dependencies": {
     "@generaltranslation/supported-locales": "^2.0.13",
-<<<<<<< HEAD
-    "gt-react": "^10.1.1",
-    "generaltranslation": "^7.2.0"
-=======
     "generaltranslation": "^7.2.0",
     "gt-react": "^10.2.1"
->>>>>>> 7251fc5d
   },
   "scripts": {
     "patch": "npm version patch",

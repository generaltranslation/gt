--- conflicted
+++ resolved
@@ -4,12 +4,8 @@
 import { hashSource } from 'generaltranslation/id';
 import {
   createStringTranslationError,
-<<<<<<< HEAD
   missingVariablesError,
-  translationLoadingWarning,
-=======
   createTranslationLoadingWarning,
->>>>>>> 22cbe6c8
 } from '../../errors/createErrors';
 import { InlineTranslationOptions, validateString } from 'gt-react/internal';
 import use from '../../utils/use';

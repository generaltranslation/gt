import { formatMessage } from 'generaltranslation';
import getI18NConfig from '../../config-dir/getI18NConfig';
import { getLocale } from '../../server';
import { hashSource } from 'generaltranslation/id';
import {
  createStringTranslationError,
  missingVariablesError,
  createTranslationLoadingWarning,
} from '../../errors/createErrors';
import {
  InlineTranslationOptions,
  _Messages,
  validateString,
} from 'gt-react/internal';
import use from '../../utils/use';

/**
 * getGT() returns a function that translates a string, being marked as translated at build time.
 *
 * @returns A promise of the t() function used for translating strings
 *
 * @example
 * const t = await getGT();
 * console.log(t('Hello, world!')); // Translates 'Hello, world!'
 */
export async function getGT(
  _messages?: _Messages
): Promise<(message: string, options?: InlineTranslationOptions) => string> {
  // ---------- SET UP ---------- //

<<<<<<< HEAD
=======
  if (_messages) {
    console.log(
      'getGT(): received content',
      JSON.stringify(_messages, null, 2)
    );
  } else {
    console.error('getGT(): no content provided');
  }

>>>>>>> 16949a1a
  const I18NConfig = getI18NConfig();
  const locale = await getLocale();
  const defaultLocale = I18NConfig.getDefaultLocale();
  const [translationRequired] = I18NConfig.requiresTranslation(locale);

  const translations = translationRequired
    ? await I18NConfig.getCachedTranslations(locale)
    : undefined;

  // ---------- THE t() METHOD ---------- //

  /**
   * @param {string} content
   * @param {InlineTranslationOptions} options For translating strings, the locale to translate to.
   * @returns The translated version of content
   *
   * @example
   * t('Hello, world!'); // Translates 'Hello, world!'
   *
   * @example
   * // With a context and a custom identifier:
   * t('My name is {customName}', { customName: "John", $id: 'my-name', $context: 'a proper noun' } )); // Translates 'My name is {name}' and replaces {name} with 'John'
   */
  const t = (
    message: string,
    options: Record<string, any> & {
      $context?: string;
      $id?: string;
      $hash?: string;
    } = {}
  ) => {
    // ----- SET UP ----- //
    // Validate content
    if (!message || typeof message !== 'string') return '';

    const { $id: id, $context: context, $hash: _hash, ...variables } = options;
    console.log('options', options);
    console.log('variables', variables);

    // Check: reject invalid variables
    if (!validateString(message, variables)) {
      throw new Error(missingVariablesError(Object.keys(variables), message));
    }

    // Render Method
    const renderContent = (message: string, locales: string[]) => {
      return formatMessage(message, {
        locales,
        variables,
      });
    };

    // Check: translation required
    if (!translationRequired) return renderContent(message, [defaultLocale]);

    // ----- GET TRANSLATION ----- //

    let translationEntry;

    // Use id to index
    if (id) {
      translationEntry = translations?.[id];
    }

    // Calculate hash
    let hash = '';
    const calcHash = () =>
      hashSource({
        source: message,
        ...(context && { context }),
        ...(id && { id }),
        dataFormat: 'ICU',
      });

    // Use hash to index
    if (!translationEntry) {
      hash = calcHash();
      if (_hash) {
        if (_hash !== hash) {
          console.error(`Mismatch: Buildtime: ${_hash} Runtime: ${hash}`);
        } else {
          console.log('hash matches!');
        }
      } else {
        console.error('no $hash');
      }
      translationEntry = translations?.[hash];
    }

    // ----- RENDER TRANSLATION ----- //

    // If a translation already exists
    if (translationEntry)
      return renderContent(translationEntry as string, [locale, defaultLocale]);

    // If a translation errored
    if (translationEntry === null)
      return renderContent(message, [defaultLocale]);

    // ----- CREATE TRANSLATION ----- //
    // Since this is buildtime string translation, it's dev only

    if (!I18NConfig.isDevelopmentApiEnabled()) {
      console.warn(createStringTranslationError(message, id, 't'));
      return renderContent(message, [defaultLocale]);
    }

    // Get hash
    if (!hash) hash = calcHash();

    // Translate on demand
    I18NConfig.translateIcu({
      source: message,
      targetLocale: locale,
      options: {
        ...(context && { context }),
        ...(id && { id }),
        hash,
      },
    })
      .then((result) => {
        // Log the translation result for debugging purposes
        // eslint-disable-next-line no-console
        console.warn(
          createTranslationLoadingWarning({
            ...(id && { id }),
            source: renderContent(message, [defaultLocale]),
            translation: renderContent(result as string, [
              locale,
              defaultLocale,
            ]),
          })
        );
      })
      .catch(() => {}); // No need for error logging, error logged in I18NConfig

    // Default is returning source, rather than returning a loading state
    return renderContent(message, [defaultLocale]);
  };

  if (_messages) {
    console.log('getGT(): received content', JSON.stringify(_messages, null, 2));
    for (const msgObject of _messages) {
      const { message, ...rest } = msgObject;
      t(message, { ...rest });
    }
  } else {
    console.error('getGT(): no content provided');
  }

  return t;
}

/**
 * useGT() returns a function that translates a string, being marked as translated at build time.
 *
 * @returns A promise of the t() function used for translating strings
 *
 * @example
 * const t = useGT();
 * console.log(t('Hello, world!')); // Translates 'Hello, world!'
 */
export function useGT(_messages?: _Messages) {
  return use(getGT(_messages));
}<|MERGE_RESOLUTION|>--- conflicted
+++ resolved
@@ -28,18 +28,12 @@
 ): Promise<(message: string, options?: InlineTranslationOptions) => string> {
   // ---------- SET UP ---------- //
 
-<<<<<<< HEAD
-=======
   if (_messages) {
-    console.log(
-      'getGT(): received content',
-      JSON.stringify(_messages, null, 2)
-    );
+    console.log('getGT(): received content', JSON.stringify(content, null, 2));
   } else {
     console.error('getGT(): no content provided');
   }
 
->>>>>>> 16949a1a
   const I18NConfig = getI18NConfig();
   const locale = await getLocale();
   const defaultLocale = I18NConfig.getDefaultLocale();

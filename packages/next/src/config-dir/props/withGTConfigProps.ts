--- conflicted
+++ resolved
@@ -25,13 +25,9 @@
   locales?: string[];
   defaultLocale?: string;
   ignoreBrowserLocales?: boolean;
-<<<<<<< HEAD
-  getLocale?: () => Promise<string>;
+  getLocalePath?: string;
   // Custom mapping
   customMapping?: CustomMapping;
-=======
-  getLocalePath?: string;
->>>>>>> 9ce20856
   // Rendering
   renderSettings?: {
     method: RenderMethod;

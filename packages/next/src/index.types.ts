--- conflicted
+++ resolved
@@ -28,13 +28,10 @@
   decodeMsg,
   decodeOptions,
   _Messages,
-<<<<<<< HEAD
   Static as _Static,
   declareStatic as _declareStatic,
-=======
   mFallback,
   gtFallback,
->>>>>>> 55f00252
 } from 'gt-react/internal';
 
 /**

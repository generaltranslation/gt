--- conflicted
+++ resolved
@@ -17,13 +17,10 @@
   msg,
   decodeMsg,
   decodeOptions,
-<<<<<<< HEAD
   Static,
   declareStatic,
-=======
   mFallback,
   gtFallback,
->>>>>>> 55f00252
 } from 'gt-react/internal';
 import {
   DictionaryTranslationOptions,
@@ -79,10 +76,7 @@
   msg,
   decodeMsg,
   decodeOptions,
-<<<<<<< HEAD
   declareStatic,
-=======
   mFallback,
   gtFallback,
->>>>>>> 55f00252
 };
#[cfg(test)]
mod tests {
<<<<<<< HEAD
    use crate::visitor::expr_utils::{is_allowed_dynamic_content, validate_declare_static};
=======
    use crate::visitor::expr_utils::{extract_number_from_expr, is_allowed_dynamic_content};
>>>>>>> 76031cf7
    use swc_core::common::{DUMMY_SP, SyntaxContext};
    use swc_core::ecma::atoms::Atom;
    use swc_core::ecma::ast::*;
    
    #[test]
    fn test_is_allowed_dynamic_content_basic() {
        // Test string literal - should pass
        let string_expr = JSXExpr::Expr(Box::new(Expr::Lit(Lit::Str(Str {
            span: DUMMY_SP,
            value: Atom::new("hello"),
            raw: None,
        }))));
        assert!(is_allowed_dynamic_content(&string_expr));
        
        // Test number literal - should pass
        let number_expr = JSXExpr::Expr(Box::new(Expr::Lit(Lit::Num(Number {
            span: DUMMY_SP,
            value: 42.0,
            raw: None,
        }))));
        assert!(is_allowed_dynamic_content(&number_expr));
        
        // Test variable - should fail
        let var_expr = JSXExpr::Expr(Box::new(Expr::Ident(Ident {
            span: DUMMY_SP,
            sym: Atom::new("someVariable"),
            optional: false,
            ctxt: SyntaxContext::empty(),
        })));
        assert!(!is_allowed_dynamic_content(&var_expr));
        
        // Test undefined - should pass
        let undefined_expr = JSXExpr::Expr(Box::new(Expr::Ident(Ident {
            span: DUMMY_SP,
            sym: Atom::new("undefined"),
            optional: false,
            ctxt: SyntaxContext::empty(),
        })));
        assert!(is_allowed_dynamic_content(&undefined_expr));
        
        // Test empty JSX expression - should pass
        let empty_expr = JSXExpr::JSXEmptyExpr(JSXEmptyExpr { span: DUMMY_SP });
        assert!(is_allowed_dynamic_content(&empty_expr));
        
        // Test array literal - should fail
        let array_expr = JSXExpr::Expr(Box::new(Expr::Array(ArrayLit {
            span: DUMMY_SP,
            elems: vec![],
        })));
        assert!(!is_allowed_dynamic_content(&array_expr));
    }
    
    #[test]
    fn test_is_allowed_dynamic_content_unary() {
        // Test +123 - should pass
        let plus_num = JSXExpr::Expr(Box::new(Expr::Unary(UnaryExpr {
            span: DUMMY_SP,
            op: UnaryOp::Plus,
            arg: Box::new(Expr::Lit(Lit::Num(Number {
                span: DUMMY_SP,
                value: 123.0,
                raw: None,
            }))),
        })));
        assert!(is_allowed_dynamic_content(&plus_num));
        
        // Test -123 - should pass
        let minus_num = JSXExpr::Expr(Box::new(Expr::Unary(UnaryExpr {
            span: DUMMY_SP,
            op: UnaryOp::Minus,
            arg: Box::new(Expr::Lit(Lit::Num(Number {
                span: DUMMY_SP,
                value: 123.0,
                raw: None,
            }))),
        })));
        assert!(is_allowed_dynamic_content(&minus_num));
        
        // Test +variable - should fail
        let plus_var = JSXExpr::Expr(Box::new(Expr::Unary(UnaryExpr {
            span: DUMMY_SP,
            op: UnaryOp::Plus,
            arg: Box::new(Expr::Ident(Ident {
                span: DUMMY_SP,
                sym: Atom::new("variable"),
                optional: false,
                ctxt: SyntaxContext::empty(),
            })),
        })));
        assert!(!is_allowed_dynamic_content(&plus_var));
        
        // Test !value - should fail
        let not_var = JSXExpr::Expr(Box::new(Expr::Unary(UnaryExpr {
            span: DUMMY_SP,
            op: UnaryOp::Bang,
            arg: Box::new(Expr::Ident(Ident {
                span: DUMMY_SP,
                sym: Atom::new("value"),
                optional: false,
                ctxt: SyntaxContext::empty(),
            })),
        })));
        assert!(!is_allowed_dynamic_content(&not_var));
    }

    #[test]
<<<<<<< HEAD
    fn test_validate_declare_static_with_call_expression() {
        // Test: declareStatic(getName())
        let call_expr = CallExpr {
            span: DUMMY_SP,
            ctxt: SyntaxContext::empty(),
            callee: Callee::Expr(Box::new(Expr::Ident(Ident {
                span: DUMMY_SP,
                sym: Atom::new("declareStatic"),
                optional: false,
                ctxt: SyntaxContext::empty(),
            }))),
            args: vec![ExprOrSpread {
                spread: None,
                expr: Box::new(Expr::Call(CallExpr {
                    span: DUMMY_SP,
                    ctxt: SyntaxContext::empty(),
                    callee: Callee::Expr(Box::new(Expr::Ident(Ident {
                        span: DUMMY_SP,
                        sym: Atom::new("getName"),
                        optional: false,
                        ctxt: SyntaxContext::empty(),
                    }))),
                    args: vec![],
                    type_args: None,
                })),
            }],
            type_args: None,
        };

        let mut errors = Vec::new();
        validate_declare_static(&call_expr, &mut errors);
        assert!(errors.is_empty(), "Should accept direct call expression");
    }

    #[test]
    fn test_validate_declare_static_with_await_expression() {
        // Test: declareStatic(await getName())
        let call_expr = CallExpr {
            span: DUMMY_SP,
            ctxt: SyntaxContext::empty(),
            callee: Callee::Expr(Box::new(Expr::Ident(Ident {
                span: DUMMY_SP,
                sym: Atom::new("declareStatic"),
                optional: false,
                ctxt: SyntaxContext::empty(),
            }))),
            args: vec![ExprOrSpread {
                spread: None,
                expr: Box::new(Expr::Await(AwaitExpr {
                    span: DUMMY_SP,
                    arg: Box::new(Expr::Call(CallExpr {
                        span: DUMMY_SP,
                        ctxt: SyntaxContext::empty(),
                        callee: Callee::Expr(Box::new(Expr::Ident(Ident {
                            span: DUMMY_SP,
                            sym: Atom::new("getName"),
                            optional: false,
                            ctxt: SyntaxContext::empty(),
                        }))),
                        args: vec![],
                        type_args: None,
                    })),
                })),
            }],
            type_args: None,
        };

        let mut errors = Vec::new();
        validate_declare_static(&call_expr, &mut errors);
        assert!(errors.is_empty(), "Should accept await expression wrapping call");
    }

    #[test]
    fn test_validate_declare_static_with_await_non_call() {
        // Test: declareStatic(await "string") - should fail
        let call_expr = CallExpr {
            span: DUMMY_SP,
            ctxt: SyntaxContext::empty(),
            callee: Callee::Expr(Box::new(Expr::Ident(Ident {
                span: DUMMY_SP,
                sym: Atom::new("declareStatic"),
                optional: false,
                ctxt: SyntaxContext::empty(),
            }))),
            args: vec![ExprOrSpread {
                spread: None,
                expr: Box::new(Expr::Await(AwaitExpr {
                    span: DUMMY_SP,
                    arg: Box::new(Expr::Lit(Lit::Str(Str {
                        span: DUMMY_SP,
                        value: Atom::new("not a call"),
                        raw: None,
                    }))),
                })),
            }],
            type_args: None,
        };

        let mut errors = Vec::new();
        validate_declare_static(&call_expr, &mut errors);
        assert_eq!(errors.len(), 1, "Should reject await wrapping non-call");
        assert!(errors[0].contains("call expression"));
    }

    #[test]
    fn test_validate_declare_static_with_string_literal() {
        // Test: declareStatic("string") - should fail
        let call_expr = CallExpr {
            span: DUMMY_SP,
            ctxt: SyntaxContext::empty(),
            callee: Callee::Expr(Box::new(Expr::Ident(Ident {
                span: DUMMY_SP,
                sym: Atom::new("declareStatic"),
                optional: false,
                ctxt: SyntaxContext::empty(),
            }))),
            args: vec![ExprOrSpread {
                spread: None,
                expr: Box::new(Expr::Lit(Lit::Str(Str {
                    span: DUMMY_SP,
                    value: Atom::new("not a call"),
                    raw: None,
                }))),
            }],
            type_args: None,
        };

        let mut errors = Vec::new();
        validate_declare_static(&call_expr, &mut errors);
        assert_eq!(errors.len(), 1, "Should reject string literal");
        assert!(errors[0].contains("call expression"));
    }

    #[test]
    fn test_validate_declare_static_with_no_arguments() {
        // Test: declareStatic() - should fail
        let call_expr = CallExpr {
            span: DUMMY_SP,
            ctxt: SyntaxContext::empty(),
            callee: Callee::Expr(Box::new(Expr::Ident(Ident {
                span: DUMMY_SP,
                sym: Atom::new("declareStatic"),
                optional: false,
                ctxt: SyntaxContext::empty(),
            }))),
            args: vec![],
            type_args: None,
        };

        let mut errors = Vec::new();
        validate_declare_static(&call_expr, &mut errors);
        assert_eq!(errors.len(), 1, "Should reject no arguments");
        assert!(errors[0].contains("exactly one argument"));
    }

    #[test]
    fn test_validate_declare_static_with_multiple_arguments() {
        // Test: declareStatic(getName(), extra()) - should fail
        let call_expr = CallExpr {
            span: DUMMY_SP,
            ctxt: SyntaxContext::empty(),
            callee: Callee::Expr(Box::new(Expr::Ident(Ident {
                span: DUMMY_SP,
                sym: Atom::new("declareStatic"),
                optional: false,
                ctxt: SyntaxContext::empty(),
            }))),
            args: vec![
                ExprOrSpread {
                    spread: None,
                    expr: Box::new(Expr::Call(CallExpr {
                        span: DUMMY_SP,
                        ctxt: SyntaxContext::empty(),
                        callee: Callee::Expr(Box::new(Expr::Ident(Ident {
                            span: DUMMY_SP,
                            sym: Atom::new("getName"),
                            optional: false,
                            ctxt: SyntaxContext::empty(),
                        }))),
                        args: vec![],
                        type_args: None,
                    })),
                },
                ExprOrSpread {
                    spread: None,
                    expr: Box::new(Expr::Call(CallExpr {
                        span: DUMMY_SP,
                        ctxt: SyntaxContext::empty(),
                        callee: Callee::Expr(Box::new(Expr::Ident(Ident {
                            span: DUMMY_SP,
                            sym: Atom::new("extra"),
                            optional: false,
                            ctxt: SyntaxContext::empty(),
                        }))),
                        args: vec![],
                        type_args: None,
                    })),
                },
            ],
            type_args: None,
        };

        let mut errors = Vec::new();
        validate_declare_static(&call_expr, &mut errors);
        assert_eq!(errors.len(), 1, "Should reject multiple arguments");
        assert!(errors[0].contains("exactly one argument"));
=======
    fn test_extract_number_from_expr_positive_integers() {
        // Test positive integer
        let positive_num = Expr::Lit(Lit::Num(Number {
            span: DUMMY_SP,
            value: 42.0,
            raw: None,
        }));
        assert_eq!(extract_number_from_expr(&positive_num), Some(42));

        // Test zero
        let zero_num = Expr::Lit(Lit::Num(Number {
            span: DUMMY_SP,
            value: 0.0,
            raw: None,
        }));
        assert_eq!(extract_number_from_expr(&zero_num), Some(0));

        // Test large positive integer
        let large_num = Expr::Lit(Lit::Num(Number {
            span: DUMMY_SP,
            value: 1000.0,
            raw: None,
        }));
        assert_eq!(extract_number_from_expr(&large_num), Some(1000));
    }

    #[test]
    fn test_extract_number_from_expr_converts_negatives_to_positive() {
        // Test negative integer literal - should return absolute value
        let negative_num = Expr::Lit(Lit::Num(Number {
            span: DUMMY_SP,
            value: -42.0,
            raw: None,
        }));
        assert_eq!(extract_number_from_expr(&negative_num), Some(42));

        // Test negative unary expression - should return absolute value
        let negative_unary = Expr::Unary(UnaryExpr {
            span: DUMMY_SP,
            op: UnaryOp::Minus,
            arg: Box::new(Expr::Lit(Lit::Num(Number {
                span: DUMMY_SP,
                value: 25.0,
                raw: None,
            }))),
        });
        assert_eq!(extract_number_from_expr(&negative_unary), Some(25));
    }

    #[test]
    fn test_extract_number_from_expr_rejects_decimals() {
        // Test positive decimal - should be rejected
        let decimal_num = Expr::Lit(Lit::Num(Number {
            span: DUMMY_SP,
            value: 3.14,
            raw: None,
        }));
        assert_eq!(extract_number_from_expr(&decimal_num), None);

        // Test negative decimal - should be rejected (because it's decimal, not because it's negative)
        let negative_decimal = Expr::Lit(Lit::Num(Number {
            span: DUMMY_SP,
            value: -2.5,
            raw: None,
        }));
        assert_eq!(extract_number_from_expr(&negative_decimal), None);

        // Test decimal in positive unary - should be rejected
        let decimal_unary = Expr::Unary(UnaryExpr {
            span: DUMMY_SP,
            op: UnaryOp::Plus,
            arg: Box::new(Expr::Lit(Lit::Num(Number {
                span: DUMMY_SP,
                value: 1.5,
                raw: None,
            }))),
        });
        assert_eq!(extract_number_from_expr(&decimal_unary), None);

        // Test decimal in negative unary - should be rejected
        let negative_decimal_unary = Expr::Unary(UnaryExpr {
            span: DUMMY_SP,
            op: UnaryOp::Minus,
            arg: Box::new(Expr::Lit(Lit::Num(Number {
                span: DUMMY_SP,
                value: 1.5,
                raw: None,
            }))),
        });
        assert_eq!(extract_number_from_expr(&negative_decimal_unary), None);
    }

    #[test]
    fn test_extract_number_from_expr_positive_unary() {
        // Test positive unary expression
        let positive_unary = Expr::Unary(UnaryExpr {
            span: DUMMY_SP,
            op: UnaryOp::Plus,
            arg: Box::new(Expr::Lit(Lit::Num(Number {
                span: DUMMY_SP,
                value: 50.0,
                raw: None,
            }))),
        });
        assert_eq!(extract_number_from_expr(&positive_unary), Some(50));

        // Test positive unary with zero
        let positive_zero_unary = Expr::Unary(UnaryExpr {
            span: DUMMY_SP,
            op: UnaryOp::Plus,
            arg: Box::new(Expr::Lit(Lit::Num(Number {
                span: DUMMY_SP,
                value: 0.0,
                raw: None,
            }))),
        });
        assert_eq!(extract_number_from_expr(&positive_zero_unary), Some(0));
    }

    #[test]
    fn test_extract_number_from_expr_rejects_other_unary_ops() {
        // Test bang operator
        let bang_unary = Expr::Unary(UnaryExpr {
            span: DUMMY_SP,
            op: UnaryOp::Bang,
            arg: Box::new(Expr::Lit(Lit::Num(Number {
                span: DUMMY_SP,
                value: 42.0,
                raw: None,
            }))),
        });
        assert_eq!(extract_number_from_expr(&bang_unary), None);

        // Test typeof operator
        let typeof_unary = Expr::Unary(UnaryExpr {
            span: DUMMY_SP,
            op: UnaryOp::TypeOf,
            arg: Box::new(Expr::Lit(Lit::Num(Number {
                span: DUMMY_SP,
                value: 42.0,
                raw: None,
            }))),
        });
        assert_eq!(extract_number_from_expr(&typeof_unary), None);
    }

    #[test]
    fn test_extract_number_from_expr_rejects_non_numeric() {
        // Test string literal
        let string_expr = Expr::Lit(Lit::Str(Str {
            span: DUMMY_SP,
            value: Atom::new("42"),
            raw: None,
        }));
        assert_eq!(extract_number_from_expr(&string_expr), None);

        // Test boolean literal
        let bool_expr = Expr::Lit(Lit::Bool(Bool {
            span: DUMMY_SP,
            value: true,
        }));
        assert_eq!(extract_number_from_expr(&bool_expr), None);

        // Test identifier
        let ident_expr = Expr::Ident(Ident {
            span: DUMMY_SP,
            sym: Atom::new("someVariable"),
            optional: false,
            ctxt: SyntaxContext::empty(),
        });
        assert_eq!(extract_number_from_expr(&ident_expr), None);

        // Test array literal
        let array_expr = Expr::Array(ArrayLit {
            span: DUMMY_SP,
            elems: vec![],
        });
        assert_eq!(extract_number_from_expr(&array_expr), None);
    }

    #[test]
    fn test_extract_number_from_expr_rejects_unary_non_numeric() {
        // Test positive unary with non-numeric argument
        let plus_string = Expr::Unary(UnaryExpr {
            span: DUMMY_SP,
            op: UnaryOp::Plus,
            arg: Box::new(Expr::Lit(Lit::Str(Str {
                span: DUMMY_SP,
                value: Atom::new("42"),
                raw: None,
            }))),
        });
        assert_eq!(extract_number_from_expr(&plus_string), None);

        // Test positive unary with identifier
        let plus_ident = Expr::Unary(UnaryExpr {
            span: DUMMY_SP,
            op: UnaryOp::Plus,
            arg: Box::new(Expr::Ident(Ident {
                span: DUMMY_SP,
                sym: Atom::new("variable"),
                optional: false,
                ctxt: SyntaxContext::empty(),
            })),
        });
        assert_eq!(extract_number_from_expr(&plus_ident), None);
>>>>>>> 76031cf7
    }
}<|MERGE_RESOLUTION|>--- conflicted
+++ resolved
@@ -1,10 +1,6 @@
 #[cfg(test)]
 mod tests {
-<<<<<<< HEAD
-    use crate::visitor::expr_utils::{is_allowed_dynamic_content, validate_declare_static};
-=======
-    use crate::visitor::expr_utils::{extract_number_from_expr, is_allowed_dynamic_content};
->>>>>>> 76031cf7
+    use crate::visitor::expr_utils::{extract_number_from_expr, is_allowed_dynamic_content, validate_declare_static};
     use swc_core::common::{DUMMY_SP, SyntaxContext};
     use swc_core::ecma::atoms::Atom;
     use swc_core::ecma::ast::*;
@@ -111,7 +107,6 @@
     }
 
     #[test]
-<<<<<<< HEAD
     fn test_validate_declare_static_with_call_expression() {
         // Test: declareStatic(getName())
         let call_expr = CallExpr {
@@ -318,7 +313,9 @@
         validate_declare_static(&call_expr, &mut errors);
         assert_eq!(errors.len(), 1, "Should reject multiple arguments");
         assert!(errors[0].contains("exactly one argument"));
-=======
+    }
+
+    #[test]
     fn test_extract_number_from_expr_positive_integers() {
         // Test positive integer
         let positive_num = Expr::Lit(Lit::Num(Number {
@@ -525,6 +522,5 @@
             })),
         });
         assert_eq!(extract_number_from_expr(&plus_ident), None);
->>>>>>> 76031cf7
     }
 }
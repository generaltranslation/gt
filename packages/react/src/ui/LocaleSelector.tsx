--- conflicted
+++ resolved
@@ -1,9 +1,6 @@
 import React from 'react';
 import useLocaleSelector from '../hooks/useLocaleSelector';
-<<<<<<< HEAD
 import { useGTClass } from '../hooks/useGTClass';
-=======
->>>>>>> 8123b826
 
 /**
  * Capitalizes the first letter of a language name if applicable.

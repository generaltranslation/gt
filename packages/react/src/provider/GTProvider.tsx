--- conflicted
+++ resolved
@@ -461,14 +461,14 @@
     ]
   );
 
-<<<<<<< HEAD
   // ---------- ON-DEMAND STRING TRANSLATION ---------- //
 
   const getContentTranslation = useCallback(
-    async (
+    (
       content: string,
       id: string,
-      options: Record<string, any>
+      options: Record<string, any>,
+      metadata: Record<string, any>
     ): string => {
       // ---------- INITIAL CHECKS ---------- //
 
@@ -518,11 +518,11 @@
       translationRequired,
       runtimeTranslationEnabled,
     ]
-=======
+  );
+
   const display = !!(
     (!translationRequired || (stringTranslationsResolved && translations)) &&
     locale
->>>>>>> a7256498
   );
 
   // hang until cache response, then render translations or loading state (when waiting on API response)

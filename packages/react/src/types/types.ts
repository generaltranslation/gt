--- conflicted
+++ resolved
@@ -111,14 +111,8 @@
 
 export type _Message = {
   message: string;
-<<<<<<< HEAD
   $id?: string;
   $context?: string;
   $_hash?: string;
-=======
-  hash?: string;
-  id?: string;
-  context?: string;
->>>>>>> 804d949f
-};
+}
 export type _Messages = _Message[];
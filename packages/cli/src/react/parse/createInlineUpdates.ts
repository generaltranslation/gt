import fs from 'node:fs';
import { Options, Updates } from '../../types/index.js';

import { parse } from '@babel/parser';
import traverseModule from '@babel/traverse';
import { NodePath } from '@babel/traverse';

// Handle CommonJS/ESM interop
const traverse = traverseModule.default || traverseModule;

import { hashSource } from 'generaltranslation/id';
import { parseJSXElement } from '../jsx/utils/parseJsx.js';
import { parseStrings } from '../jsx/utils/parseStringFunction.js';
import { extractImportName } from '../jsx/utils/parseAst.js';
import { logError } from '../../console/logging.js';
import { validateStringFunction } from '../jsx/utils/validateStringFunction.js';
import { GT_TRANSLATION_FUNCS } from '../jsx/utils/constants.js';
import { matchFiles } from '../../fs/matchFiles.js';
import { DEFAULT_SRC_PATTERNS } from '../../config/generateSettings.js';

<<<<<<< HEAD
/**
 * Creates inline updates for <T> components and translation functions
 * @param options - The options object
 * @param pkg - The package name
 * @param validate - Whether to validate the updates
 * @returns An object containing the updates, errors, and warnings
 */
export default async function createInlineUpdates(
  options: Options,
  pkg: 'gt-react' | 'gt-next',
  validate: boolean
): Promise<{ updates: Updates; errors: string[]; warnings: string[] }> {
=======
export async function createInlineUpdates(
  pkg: 'gt-react' | 'gt-next',
  validate: boolean,
  filePatterns: string[] | undefined
): Promise<{ updates: Updates; errors: string[] }> {
>>>>>>> 84ad4489
  const updates: Updates = [];

  const errors: string[] = [];
  const warnings: Set<string> = new Set();

  // Use the provided app directory or default to the current directory
  const files = matchFiles(process.cwd(), filePatterns || DEFAULT_SRC_PATTERNS);

  for (const file of files) {
    const code = await fs.promises.readFile(file, 'utf8');
    let ast;
    try {
      ast = parse(code, {
        sourceType: 'module',
        plugins: ['jsx', 'typescript'],
      });
    } catch (error) {
      logError(`Error parsing file ${file}: ${error}`);
      continue;
    }

    const importAliases: Record<string, string> = {};

    // First pass: collect imports and process translation functions
    const translationPaths: Array<{
      localName: string;
      path: NodePath;
      originalName: string;
    }> = [];

    traverse(ast, {
      ImportDeclaration(path) {
        if (path.node.source.value.startsWith(pkg)) {
          const importName = extractImportName(
            path.node,
            pkg,
            GT_TRANSLATION_FUNCS
          );
          for (const name of importName) {
            if (name.original === 'useGT' || name.original === 'getGT') {
              translationPaths.push({
                localName: name.local,
                path,
                originalName: name.original,
              });
            } else {
              importAliases[name.local] = name.original;
            }
          }
        }
      },
      VariableDeclarator(path) {
        // Check if the init is a require call
        if (
          path.node.init?.type === 'CallExpression' &&
          path.node.init.callee.type === 'Identifier' &&
          path.node.init.callee.name === 'require'
        ) {
          // Check if it's requiring our package
          const args = path.node.init.arguments;
          if (
            args.length === 1 &&
            args[0].type === 'StringLiteral' &&
            args[0].value.startsWith(pkg)
          ) {
            const parentPath = path.parentPath;
            if (parentPath.isVariableDeclaration()) {
              const importName = extractImportName(
                parentPath.node,
                pkg,
                GT_TRANSLATION_FUNCS
              );
              for (const name of importName) {
                if (name.original === 'useGT' || name.original === 'getGT') {
                  translationPaths.push({
                    localName: name.local,
                    path: parentPath,
                    originalName: name.original,
                  });
                } else {
                  importAliases[name.local] = name.original;
                }
              }
            }
          }
        }
      },
    });

    // Process translation functions asynchronously
    for (const { localName: name, originalName, path } of translationPaths) {
      parseStrings(name, originalName, path, updates, errors, file);
    }

    // Parse <T> components
    traverse(ast, {
      JSXElement(path) {
        parseJSXElement(
          importAliases,
          path.node,
          updates,
          errors,
          warnings,
          file
        );
      },
    });

    // Extra validation (for Locadex)
    // Done in parseStrings() atm
    // if (validate) {
    //   for (const { localName: name, path, originalName } of translationPaths) {
    //     validateStringFunction(name, path, updates, errors, file, originalName);
    //   }
    // }
  }

  // Post-process to add a hash to each update
  await Promise.all(
    updates.map(async (update) => {
      const context = update.metadata.context;
      const hash = hashSource({
        source: update.source,
        ...(context && { context }),
        ...(update.metadata.id && { id: update.metadata.id }),
        dataFormat: update.dataFormat,
      });
      update.metadata.hash = hash;
    })
  );

  return { updates, errors, warnings: [...warnings] };
}<|MERGE_RESOLUTION|>--- conflicted
+++ resolved
@@ -13,31 +13,15 @@
 import { parseStrings } from '../jsx/utils/parseStringFunction.js';
 import { extractImportName } from '../jsx/utils/parseAst.js';
 import { logError } from '../../console/logging.js';
-import { validateStringFunction } from '../jsx/utils/validateStringFunction.js';
 import { GT_TRANSLATION_FUNCS } from '../jsx/utils/constants.js';
 import { matchFiles } from '../../fs/matchFiles.js';
 import { DEFAULT_SRC_PATTERNS } from '../../config/generateSettings.js';
 
-<<<<<<< HEAD
-/**
- * Creates inline updates for <T> components and translation functions
- * @param options - The options object
- * @param pkg - The package name
- * @param validate - Whether to validate the updates
- * @returns An object containing the updates, errors, and warnings
- */
-export default async function createInlineUpdates(
-  options: Options,
-  pkg: 'gt-react' | 'gt-next',
-  validate: boolean
-): Promise<{ updates: Updates; errors: string[]; warnings: string[] }> {
-=======
 export async function createInlineUpdates(
   pkg: 'gt-react' | 'gt-next',
   validate: boolean,
   filePatterns: string[] | undefined
-): Promise<{ updates: Updates; errors: string[] }> {
->>>>>>> 84ad4489
+): Promise<{ updates: Updates; errors: string[]; warnings: string[] }> {
   const updates: Updates = [];
 
   const errors: string[] = [];

--- conflicted
+++ resolved
@@ -19,12 +19,8 @@
     updates: [] as Updates,
     errors: [] as string[],
     warnings: new Set<string>(),
-<<<<<<< HEAD
-    file: 'test.tsx',
-=======
     file: FILE_PATH,
     parsingOptions: { conditionNames: [] },
->>>>>>> 76031cf7
   });
 
   it('should handle direct msg() calls', () => {
@@ -49,12 +45,8 @@
             params.updates,
             params.errors,
             params.warnings,
-<<<<<<< HEAD
-            params.file
-=======
-            params.file,
-            params.parsingOptions
->>>>>>> 76031cf7
+            params.file,
+            params.parsingOptions
           );
         }
       },
@@ -1551,7 +1543,9 @@
     expect(params.updates[0]).toEqual({
       dataFormat: 'ICU',
       source: 'some string',
-      metadata: {},
+      metadata: {
+        filePaths: [FILE_PATH],
+      },
     });
     expect(params.errors).toHaveLength(0);
   });

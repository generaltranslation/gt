import chalk from 'chalk';
<<<<<<< HEAD
import { createOraSpinner, logError } from '../console';
=======
import { createOraSpinner, logError } from '../console/logging.js';
>>>>>>> 8123b826
import { getLocaleProperties } from 'generaltranslation';
import { downloadFile } from './downloadFile.js';
import { downloadFileBatch } from './downloadFileBatch.js';
/**
 * Checks the status of translations for a given version ID
 * @param apiKey - The API key for the General Translation API
 * @param baseUrl - The base URL for the General Translation API
 * @param versionId - The version ID of the project
 * @param locales - The locales to wait for
 * @param startTime - The start time of the wait
 * @param timeoutDuration - The timeout duration for the wait in seconds
 * @returns True if all translations are deployed, false otherwise
 */
export async function checkFileTranslations(
  apiKey: string,
  baseUrl: string,
  data: {
    [key: string]: {
      versionId: string;
      fileName: string;
    };
  },
  locales: string[],
  timeoutDuration: number,
  resolveOutputPath: (sourcePath: string, locale: string) => string,
  downloadStatus: { downloaded: Set<string>; failed: Set<string> }
) {
  const startTime = Date.now();
  console.log();
  const spinner = await createOraSpinner();
  spinner.start('Waiting for translation...');

  // Initialize the query data
  const fileQueryData = prepareFileQueryData(data, locales);

  // Do first check immediately
  const initialCheck = await checkTranslationDeployment(
    baseUrl,
    apiKey,
    fileQueryData,
    downloadStatus,
    spinner,
    resolveOutputPath
  );

  if (initialCheck) {
    spinner.succeed(chalk.green('Files translated!'));
    return true;
  }

  // Calculate time until next 5-second interval since startTime
  const msUntilNextInterval = Math.max(
    0,
    5000 - ((Date.now() - startTime) % 5000)
  );

  return new Promise<boolean>((resolve) => {
    let intervalCheck: NodeJS.Timeout;
    // Start the interval aligned with the original request time
    setTimeout(() => {
      intervalCheck = setInterval(async () => {
        const isDeployed = await checkTranslationDeployment(
          baseUrl,
          apiKey,
          fileQueryData,
          downloadStatus,
          spinner,
          resolveOutputPath
        );
        const elapsed = Date.now() - startTime;

        if (isDeployed || elapsed >= timeoutDuration * 1000) {
          clearInterval(intervalCheck);

          if (isDeployed) {
            spinner.succeed(chalk.green('All files translated!'));
            resolve(true);
          } else {
            spinner.fail(chalk.red('Timed out waiting for translations'));
            resolve(false);
          }
        }
      }, 5000);
    }, msUntilNextInterval);
  });
}

/**
 * Prepares the file query data from input data and locales
 */
function prepareFileQueryData(
  data: {
    [key: string]: {
      versionId: string;
      fileName: string;
    };
  },
  locales: string[]
): { versionId: string; fileName: string; locale: string }[] {
  const fileQueryData: {
    versionId: string;
    fileName: string;
    locale: string;
  }[] = [];

  for (const file in data) {
    for (const locale of locales) {
      fileQueryData.push({
        versionId: data[file].versionId,
        fileName: data[file].fileName,
        locale,
      });
    }
  }

  return fileQueryData;
}

/**
 * Generates a formatted status text showing translation progress
 * @param downloadedFiles - Set of downloaded file+locale combinations
 * @param fileQueryData - Array of file query data objects
 * @returns Formatted status text
 */
function generateStatusSuffixText(
  downloadStatus: { downloaded: Set<string>; failed: Set<string> },
  fileQueryData: { versionId: string; fileName: string; locale: string }[]
): string {
  // Simple progress indicator
  const progressText =
    chalk.green(
      `[${
        downloadStatus.downloaded.size + downloadStatus.failed.size
      }/${fileQueryData.length}]`
    ) + ` translations completed`;

  // Get terminal height to adapt our output
  const terminalHeight = process.stdout.rows || 24; // Default to 24 if undefined

  // If terminal is very small, just show the basic progress
  if (terminalHeight < 6) {
    return `${progressText}`;
  }

  const newSuffixText = [`${progressText}`];

  // Organize data by filename
  const fileStatus = new Map<
    string,
    { completed: Set<string>; pending: Set<string>; failed: Set<string> }
  >();

  // Initialize with all files and locales from fileQueryData
  for (const item of fileQueryData) {
    if (!fileStatus.has(item.fileName)) {
      fileStatus.set(item.fileName, {
        completed: new Set(),
        pending: new Set([item.locale]),
        failed: new Set(),
      });
    } else {
      fileStatus.get(item.fileName)?.pending.add(item.locale);
    }
  }

  // Mark which ones are completed or failed
  for (const fileLocale of downloadStatus.downloaded) {
    const [fileName, locale] = fileLocale.split(':');
    const status = fileStatus.get(fileName);
    if (status) {
      status.pending.delete(locale);
      status.completed.add(locale);
    }
  }

  for (const fileLocale of downloadStatus.failed) {
    const [fileName, locale] = fileLocale.split(':');
    const status = fileStatus.get(fileName);
    if (status) {
      status.pending.delete(locale);
      status.failed.add(locale);
    }
  }

  // Calculate how many files we can show based on terminal height
  const filesArray = Array.from(fileStatus.entries());
  const maxFilesToShow = Math.min(
    filesArray.length,
    terminalHeight - 3 // Header + progress + buffer
  );

  // Display each file with its status on a single line
  for (let i = 0; i < maxFilesToShow; i++) {
    const [fileName, status] = filesArray[i];

    // Create condensed locale status
    const localeStatuses = [];

    // Add completed locales
    if (status.completed.size > 0) {
      const completedCodes = Array.from(status.completed)
        .map((locale) => getLocaleProperties(locale).code)
        .join(', ');
      localeStatuses.push(chalk.green(`${completedCodes}`));
    }

    // Add failed locales
    if (status.failed.size > 0) {
      const failedCodes = Array.from(status.failed)
        .map((locale) => getLocaleProperties(locale).code)
        .join(', ');
      localeStatuses.push(chalk.red(`${failedCodes}`));
    }

    // Add pending locales
    if (status.pending.size > 0) {
      const pendingCodes = Array.from(status.pending)
        .map((locale) => getLocaleProperties(locale).code)
        .join(', ');
      localeStatuses.push(chalk.yellow(`${pendingCodes}`));
    }

    // Format the line
    newSuffixText.push(
      `${chalk.bold(fileName)} [${localeStatuses.join(', ')}]`
    );
  }

  // If we couldn't show all files, add an indicator
  if (filesArray.length > maxFilesToShow) {
    newSuffixText.push(
      `... and ${filesArray.length - maxFilesToShow} more files`
    );
  }

  return newSuffixText.join('\n');
}

/**
 * Checks translation status and downloads ready files
 */
async function checkTranslationDeployment(
  baseUrl: string,
  apiKey: string,
  fileQueryData: { versionId: string; fileName: string; locale: string }[],
  downloadStatus: { downloaded: Set<string>; failed: Set<string> },
  spinner: Awaited<ReturnType<typeof createOraSpinner>>,
  resolveOutputPath: (sourcePath: string, locale: string) => string
): Promise<boolean> {
  try {
    // Only query for files that haven't been downloaded yet
    const currentQueryData = fileQueryData.filter(
      (item) =>
        !downloadStatus.downloaded.has(`${item.fileName}:${item.locale}`) &&
        !downloadStatus.failed.has(`${item.fileName}:${item.locale}`)
    );

    // If all files have been downloaded, we're done
    if (currentQueryData.length === 0) {
      return true;
    }

    const response = await fetch(
      `${baseUrl}/v1/project/translations/files/retrieve`,
      {
        method: 'POST',
        headers: {
          'Content-Type': 'application/json',
          ...(apiKey && { 'x-gt-api-key': apiKey }),
        },
        body: JSON.stringify({ files: currentQueryData }),
      }
    );

    if (response.ok) {
      const responseData = await response.json();
      const translations = responseData.translations || [];

      // Filter for ready translations
      const readyTranslations = translations.filter(
        (translation: any) => translation.isReady && translation.fileName
      );

      if (readyTranslations.length > 0) {
        // Prepare batch download data
        const batchFiles = readyTranslations.map((translation: any) => {
          const locale = translation.locale;
          const fileName = translation.fileName;
          const translationId = translation.id;
          const outputPath = resolveOutputPath(fileName, locale);

          return {
            translationId,
            outputPath,
            fileLocale: `${fileName}:${locale}`,
          };
        });

        // Use batch download if there are multiple files
        if (batchFiles.length > 1) {
          const batchResult = await downloadFileBatch(
            baseUrl,
            apiKey,
            batchFiles.map(({ translationId, outputPath }: any) => ({
              translationId,
              outputPath,
            }))
          );

          // Process results
          batchFiles.forEach((file: any) => {
            const { translationId, fileLocale } = file;
            if (batchResult.successful.includes(translationId)) {
              downloadStatus.downloaded.add(fileLocale);
            } else if (batchResult.failed.includes(translationId)) {
              downloadStatus.failed.add(fileLocale);
            }
          });
        } else if (batchFiles.length === 1) {
          // For a single file, use the original downloadFile method
          const file = batchFiles[0];
          const result = await downloadFile(
            baseUrl,
            apiKey,
            file.translationId,
            file.outputPath
          );

          if (result) {
            downloadStatus.downloaded.add(file.fileLocale);
          } else {
            downloadStatus.failed.add(file.fileLocale);
          }
        }
      }

      // Force a refresh of the spinner display
      const statusText = generateStatusSuffixText(
        downloadStatus,
        fileQueryData
      );

      // Clear and reapply the suffix to force a refresh
      spinner.text = statusText;
    }
    if (
      downloadStatus.downloaded.size + downloadStatus.failed.size ===
      fileQueryData.length
    ) {
      return true;
    }
    return false;
  } catch (error) {
    logError(chalk.red('Error checking translation status: ') + error);
    return false;
  }
}<|MERGE_RESOLUTION|>--- conflicted
+++ resolved
@@ -1,9 +1,5 @@
 import chalk from 'chalk';
-<<<<<<< HEAD
-import { createOraSpinner, logError } from '../console';
-=======
 import { createOraSpinner, logError } from '../console/logging.js';
->>>>>>> 8123b826
 import { getLocaleProperties } from 'generaltranslation';
 import { downloadFile } from './downloadFile.js';
 import { downloadFileBatch } from './downloadFileBatch.js';

--- conflicted
+++ resolved
@@ -89,11 +89,7 @@
     await processAnchorIds(settings);
   }
 
-<<<<<<< HEAD
-  // Localize static imports (import Snippet from /snippets/file.mdx -> import Snipper from /snippets/[locale]/file.mdx)
-=======
   // Localize static imports (import Snippet from /snippets/file.mdx -> import Snippet from /snippets/[locale]/file.mdx)
->>>>>>> fe905972
   if (settings.options?.experimentalLocalizeStaticImports) {
     await localizeStaticImports(settings);
   }

import { program } from 'commander';
import { displayAsciiTitle } from '../console/console';
import { displayInitializingText } from '../console/console';
import createOrUpdateConfig from '../fs/config/setupConfig';
import { input, select } from '@inquirer/prompts';
import { isValidLocale } from 'generaltranslation';
import findFilepath, { findFile, readFile } from '../fs/findFilepath';
import {
  noDefaultLocaleError,
  noLocalesError,
  noSourceFileError,
  noDataFormatError,
  noSupportedDataFormatError,
  noApiKeyError,
  noProjectIdError,
  noFilesError,
} from '../console/errors';
import path from 'path';
import yaml from 'yaml';
import { translateJson } from '../formats/json/translate';
import { FilesOptions, Settings, SupportedLibraries } from '../types';
import { resolveProjectId } from '../fs/utils';
import { DataFormat, FileExtension } from '../types/data';
import { generateSettings } from '../config/generateSettings';
import chalk from 'chalk';
<<<<<<< HEAD
import { resolveFiles } from '../fs/config/parseFilesConfig';
import { translateFiles } from '../formats/files/translate';
=======
import { libraryDefaultLocale } from 'generaltranslation/internal';
type InitOptions = {
  defaultLocale?: string;
  locales?: string[];
  translationsDir?: string | string[];
};
>>>>>>> 30126055

type TranslateOptions = {
  config?: string;
  defaultLocale?: string;
  locales?: string[];
  files?: FilesOptions;
  apiKey?: string;
  projectId?: string;
};

const SUPPORTED_DATA_FORMATS = ['JSX', 'ICU', 'I18NEXT'];

export class BaseCLI {
  private library: SupportedLibraries;
  private additionalModules: SupportedLibraries[];
  // Constructor is shared amongst all CLI class types
  public constructor(
    library: SupportedLibraries,
    additionalModules?: SupportedLibraries[]
  ) {
    this.library = library;
    this.additionalModules = additionalModules || [];
    this.setupInitCommand();
  }
  // Init is never called in a child class
  public init() {
    this.setupGTCommand();
  }
  // Execute is called by the main program
  public execute() {
    program.parse();
  }

  protected setupGTCommand(): void {
    program
      .command('translate')
      .description('Translate your project using General Translation')
      .option(
        '-c, --config <path>',
        'Filepath to config file, by default gt.config.json',
        findFilepath(['gt.config.json'])
      )
      .option(
        '--api-key <key>',
        'API key for General Translation cloud service'
      )
      .option(
        '--project-id <id>',
        'Project ID for the translation service',
        resolveProjectId()
      )
      .option(
        '--default-language, --default-locale <locale>',
        'Default locale (e.g., en)'
      )
      .option(
        '--new, --locales <locales...>',
        'Space-separated list of locales (e.g., en fr es)'
      )
      .action(async (options: TranslateOptions) => {
        displayAsciiTitle();
        displayInitializingText();

        const settings = generateSettings(options);
        await this.handleGenericTranslate(settings);
      });
  }

  protected async handleGenericTranslate(settings: Settings): Promise<void> {
    // Validate required settings are present
    if (!settings.locales) {
      console.error(noLocalesError);
      process.exit(1);
    }
    if (!settings.defaultLocale) {
      console.error(noDefaultLocaleError);
      process.exit(1);
    }
    if (!settings.files) {
      console.error(noFilesError);
      process.exit(1);
    }
    if (!settings.apiKey) {
      console.error(noApiKeyError);
      process.exit(1);
    }
    if (!settings.projectId) {
      console.error(noProjectIdError);
      process.exit(1);
    }

    // dataFormat for JSONs
    let dataFormat: DataFormat;
    if (this.library === 'next-intl') {
      dataFormat = 'ICU';
    } else if (this.library === 'i18next') {
      if (this.additionalModules.includes('i18next-icu')) {
        dataFormat = 'ICU';
      } else {
        dataFormat = 'I18NEXT';
      }
    } else {
      dataFormat = 'JSX';
    }

    const { resolvedPaths: sourceFiles, placeholderPaths } = settings.files;

    // ---- CREATING UPDATES ---- //
    if (sourceFiles.json) {
      // Only translate JSON files if not using gt-react or gt-next
      // ReactCLI will handle the JSON files differently
      if (this.library !== 'gt-react' && this.library !== 'gt-next') {
        const rawSource = readFile(sourceFiles.json[0]);
        if (!rawSource) {
          console.error(noSourceFileError);
          process.exit(1);
        }

        if (!dataFormat) {
          console.error(noDataFormatError);
          process.exit(1);
        } else if (!SUPPORTED_DATA_FORMATS.includes(dataFormat)) {
          console.error(noSupportedDataFormatError);
          process.exit(1);
        }
        const source = JSON.parse(rawSource);

        await translateJson(source, settings, dataFormat, placeholderPaths);
      }
    }
    if (sourceFiles.mdx || sourceFiles.md) {
      if (sourceFiles.mdx) {
        await translateFiles(sourceFiles, placeholderPaths, 'MDX', settings);
      }
      if (sourceFiles.md) {
        await translateFiles(sourceFiles, placeholderPaths, 'MD', settings);
      }
    }
  }
  protected setupInitCommand(): void {
    program
      .command('init')
      .description('Initialize project for General Translation')
      .action(async () => {
        displayAsciiTitle();
        displayInitializingText();

        // Ask for the default locale
        const defaultLocale = await input({
          message: 'What is the default locale for your project?',
          default: libraryDefaultLocale,
        });

        // Ask for the locales
        const locales = await input({
          message: `What locales would you like to translate using General Translation? ${chalk.gray(
            '(space-separated list)'
          )}`,
          validate: (input) => {
            const locales = input.split(' ');
            if (locales.length === 0) {
              return 'Please enter at least one locale';
            }
            for (const locale of locales) {
              if (!isValidLocale(locale)) {
                return 'Please enter a valid locale (e.g., en, fr, es)';
              }
            }
            return true;
          },
        });

        // Ask where the translations are stored
        const location = await select({
          message: `Where are your language files stored? ${chalk.gray(
            '(remote or local)'
          )}`,
          choices: [
            { value: 'remote', name: 'Remote' },
            { value: 'local', name: 'Local' },
          ],
          default: 'remote',
        });

        if (location === 'remote') {
          // Create gt.config.json
          createOrUpdateConfig('gt.config.json', {
            defaultLocale,
            locales: locales.split(' '),
          });
          return;
        }

        // Ask where the translations are stored
        const translationsDir = await input({
          message:
            'What is the path to the directory containing your language files?',
        });

        const thirdPartyLibrary =
          this.library !== 'gt-next' && this.library !== 'gt-react';

        // Ask if using another i18n library
        const i18nLibrary = thirdPartyLibrary
          ? await select({
              message: `Are you using a 3rd-party i18n library? ${chalk.gray(
                `(Auto-detected: ${this.library === 'base' ? 'none' : this.library})`
              )}`,
              choices: [
                { value: true, name: 'Yes' },
                { value: false, name: 'No' },
              ],
              default: true,
            })
          : false;

        if (i18nLibrary) {
          const dataFormat: string = await select({
            message: 'What is the format of your language files?',
            choices: ['json'],
            default: 'json',
          });
          // combine translationsDir and dataFormat into something like
          // translationsDir/[locale].json
          const translationsDirWithFormat = path.join(
            translationsDir,
            `[locale].${dataFormat}`
          );
          // Create gt.config.json
          createOrUpdateConfig('gt.config.json', {
            defaultLocale,
            locales: locales.split(' '),
            files: {
              json: {
                include: [translationsDirWithFormat],
              },
            },
          });
        } else {
          const translationsDirWithFormat = path.join(
            translationsDir,
            `[locale].json`
          );
          // Create gt.config.json
          createOrUpdateConfig('gt.config.json', {
            defaultLocale,
            locales: locales.split(' '),
            files: {
              json: {
                include: [translationsDirWithFormat],
              },
            },
          });
        }
      });
  }
}<|MERGE_RESOLUTION|>--- conflicted
+++ resolved
@@ -23,17 +23,9 @@
 import { DataFormat, FileExtension } from '../types/data';
 import { generateSettings } from '../config/generateSettings';
 import chalk from 'chalk';
-<<<<<<< HEAD
+import { libraryDefaultLocale } from 'generaltranslation/internal';
 import { resolveFiles } from '../fs/config/parseFilesConfig';
 import { translateFiles } from '../formats/files/translate';
-=======
-import { libraryDefaultLocale } from 'generaltranslation/internal';
-type InitOptions = {
-  defaultLocale?: string;
-  locales?: string[];
-  translationsDir?: string | string[];
-};
->>>>>>> 30126055
 
 type TranslateOptions = {
   config?: string;

import { Command } from 'commander';
import { createOrUpdateConfig } from '../fs/config/setupConfig.js';
import findFilepath, { findFilepaths } from '../fs/findFilepath.js';
import {
  displayHeader,
  promptText,
  logErrorAndExit,
  endCommand,
  promptConfirm,
  promptMultiSelect,
  logSuccess,
  logInfo,
  startCommand,
  createSpinner,
  logMessage,
  logWarning,
} from '../console/logging.js';
import path from 'node:path';
import fs from 'node:fs';
import {
  FilesOptions,
  Settings,
  SupportedLibraries,
  SetupOptions,
  TranslateFlags,
} from '../types/index.js';
import { DataFormat } from '../types/data.js';
import { generateSettings } from '../config/generateSettings.js';
import chalk from 'chalk';
import { FILE_EXT_TO_EXT_LABEL } from '../formats/files/supportedFiles.js';
import { handleSetupReactCommand } from '../setup/wizard.js';
import {
  isPackageInstalled,
  searchForPackageJson,
} from '../utils/packageJson.js';
import { getDesiredLocales } from '../setup/userInput.js';
import { installPackage } from '../utils/installPackage.js';
import { getPackageManager } from '../utils/packageManager.js';
import { retrieveCredentials, setCredentials } from '../utils/credentials.js';
import { areCredentialsSet } from '../utils/credentials.js';
import { upload } from '../formats/files/upload.js';
import { attachTranslateFlags } from './flags.js';
import { handleStage } from './commands/stage.js';
import {
  handleDownload,
  handleTranslate,
  postProcessTranslations,
} from './commands/translate.js';
import updateConfig from '../fs/config/updateConfig.js';

export type UploadOptions = {
  config?: string;
  apiKey?: string;
  projectId?: string;
  defaultLocale?: string;
};

export type LoginOptions = {
  keyType?: 'development' | 'production';
};

export class BaseCLI {
  protected library: SupportedLibraries;
  protected additionalModules: SupportedLibraries[];
  protected program: Command;
  // Constructor is shared amongst all CLI class types
  public constructor(
    program: Command,
    library: SupportedLibraries,
    additionalModules?: SupportedLibraries[]
  ) {
    this.program = program;
    this.library = library;
    this.additionalModules = additionalModules || [];
    this.setupInitCommand();
    this.setupConfigureCommand();
    this.setupSetupCommand();
    this.setupUploadCommand();
    this.setupLoginCommand();
  }
  // Init is never called in a child class
  public init() {
    this.setupTranslateCommand();
  }
  // Execute is called by the main program
  public execute() {
    // If no command is specified, run 'init'
    if (process.argv.length <= 2) {
      process.argv.push('init');
    }
  }

  protected setupStageCommand(): void {
    attachTranslateFlags(
      this.program
        .command('stage')
        .description(
          'Submits the project to the General Translation API for translation. Translations created using this command will require human approval.'
        )
    ).action(async (initOptions: TranslateFlags) => {
      displayHeader(
        'Staging project for translation with approval required...'
      );
      await this.handleStage(initOptions);
      endCommand('Done!');
    });
  }
  protected setupTranslateCommand(): void {
    attachTranslateFlags(
      this.program
        .command('translate')
        .description('Translate your project using General Translation')
    ).action(async (initOptions: TranslateFlags) => {
      displayHeader('Starting translation...');
      await this.handleTranslate(initOptions);
      endCommand('Done!');
    });
  }

  protected async handleStage(initOptions: TranslateFlags): Promise<void> {
    const settings = await generateSettings(initOptions);

    if (!settings.stageTranslations) {
      // Update settings.stageTranslations to true
      settings.stageTranslations = true;
      await updateConfig({
        configFilepath: settings.config,
        stageTranslations: true,
      });
    }
    await handleStage(initOptions, settings, this.library, true);
  }

  protected async handleTranslate(initOptions: TranslateFlags): Promise<void> {
    const settings = await generateSettings(initOptions);

    if (!settings.stageTranslations) {
      const results = await handleStage(
        initOptions,
        settings,
        this.library,
        false
      );
      if (results) {
        await handleTranslate(initOptions, settings, results);
      }
    } else {
      await handleDownload(initOptions, settings);
    }
    await postProcessTranslations(settings);
  }

  protected setupUploadCommand(): void {
    this.program
      .command('upload')
      .description(
        'Upload source files and translations to the General Translation platform'
      )
      .option(
        '-c, --config <path>',
        'Filepath to config file, by default gt.config.json',
        findFilepath(['gt.config.json'])
      )
      .option(
        '--api-key <key>',
        'API key for General Translation cloud service'
      )
      .option('--project-id <id>', 'Project ID for the translation service')
      .option(
        '--default-language, --default-locale <locale>',
        'Default locale (e.g., en)'
      )
      .action(async (initOptions: UploadOptions) => {
        displayHeader('Starting upload...');
        const settings = await generateSettings(initOptions);

        const options = { ...initOptions, ...settings };

        await this.handleUploadCommand(options);
        endCommand('Done!');
      });
  }

  protected setupLoginCommand(): void {
    this.program
      .command('auth')
      .description('Generate a General Translation API key and project ID')
      .option(
        '-c, --config <path>',
        'Filepath to config file, by default gt.config.json',
        findFilepath(['gt.config.json'])
      )
      .option(
        '-t, --key-type <type>',
        'Type of key to generate, production | development'
      )
      .action(async (options: LoginOptions) => {
        displayHeader('Authenticating with General Translation...');
        if (!options.keyType) {
          const packageJson = await searchForPackageJson();
          const isUsingGTNext = packageJson
            ? isPackageInstalled('gt-next', packageJson)
            : false;
          const isUsingGTReact = packageJson
            ? isPackageInstalled('gt-react', packageJson)
            : false;
          if (isUsingGTNext || isUsingGTReact) {
            options.keyType = 'development';
          } else {
            options.keyType = 'production';
          }
        } else {
          if (
            options.keyType !== 'development' &&
            options.keyType !== 'production'
          ) {
            logErrorAndExit(
              'Invalid key type, must be development or production'
            );
          }
        }
        await this.handleLoginCommand(options);
        endCommand(
          `Done! A ${options.keyType} key has been generated and saved to your .env.local file.`
        );
      });
  }

  protected setupInitCommand(): void {
    this.program
      .command('init')
      .description(
        'Run the setup wizard to configure your project for General Translation'
      )
      .option(
        '--src <paths...>',
        "Space-separated list of glob patterns containing the app's source code, by default 'src/**/*.{js,jsx,ts,tsx}' 'app/**/*.{js,jsx,ts,tsx}' 'pages/**/*.{js,jsx,ts,tsx}' 'components/**/*.{js,jsx,ts,tsx}'"
      )
      .option(
        '-c, --config <path>',
        'Filepath to config file, by default gt.config.json',
        findFilepath(['gt.config.json'])
      )
      .action(async (options: SetupOptions) => {
        displayHeader('Running setup wizard...');

        const packageJson = await searchForPackageJson();

        let ranReactSetup = false;
        // so that people can run init in non-js projects
        if (packageJson && isPackageInstalled('react', packageJson)) {
          const wrap = await promptConfirm({
            message: `Detected that this project is using React. Would you like to run the React setup wizard?\nThis will install gt-react|gt-next as a dependency and internationalize your app.`,
            defaultValue: true,
          });

          if (wrap) {
            logInfo(
              `${chalk.yellow('[EXPERIMENTAL]')} Running React setup wizard...`
            );
            await this.handleSetupReactCommand(options);
            endCommand(
              `Done! Since this wizard is experimental, please review the changes and make modifications as needed.
Certain aspects of your app may still need manual setup.
See the docs for more information: https://generaltranslation.com/docs/react/tutorials/quickstart`
            );
            ranReactSetup = true;
          }
        }
        if (ranReactSetup) {
          startCommand('Setting up project config...');
        }
        // Configure gt.config.json
        await this.handleInitCommand(ranReactSetup);

        endCommand(
          'Done! Check out our docs for more information on how to use General Translation: https://generaltranslation.com/docs'
        );
      });
  }

  protected setupConfigureCommand(): void {
    this.program
      .command('configure')
      .description(
        'Configure your project for General Translation. This will create a gt.config.json file in your codebase.'
      )
      .action(async () => {
        displayHeader('Configuring project...');

        logInfo(
          'Welcome! This tool will help you configure your gt.config.json file. See the docs: https://generaltranslation.com/docs/cli/reference/config for more information.'
        );

        // Configure gt.config.json
        await this.handleInitCommand(false);

        endCommand(
          'Done! Make sure you have an API key and project ID to use General Translation. Get them on the dashboard: https://generaltranslation.com/dashboard'
        );
      });
  }

  protected setupSetupCommand(): void {
    this.program
      .command('setup')
      .description(
        'Run the setup to configure your Next.js or React project for General Translation'
      )
      .option(
        '--src <paths...>',
        "Space-separated list of glob patterns containing the app's source code, by default 'src/**/*.{js,jsx,ts,tsx}' 'app/**/*.{js,jsx,ts,tsx}' 'pages/**/*.{js,jsx,ts,tsx}' 'components/**/*.{js,jsx,ts,tsx}'"
      )
      .option(
        '-c, --config <path>',
        'Filepath to config file, by default gt.config.json',
        findFilepath(['gt.config.json'])
      )
      .action(async (options: SetupOptions) => {
        displayHeader('Running React setup wizard...');
        await this.handleSetupReactCommand(options);
        endCommand(
          "Done! Take advantage of all of General Translation's features by signing up for a free account! https://generaltranslation.com/signup"
        );
      });
  }

  protected async handleUploadCommand(
    settings: Settings & UploadOptions
  ): Promise<void> {
    // dataFormat for JSONs
    let dataFormat: DataFormat;
    if (this.library === 'next-intl') {
      dataFormat = 'ICU';
    } else if (this.library === 'i18next') {
      if (this.additionalModules.includes('i18next-icu')) {
        dataFormat = 'ICU';
      } else {
        dataFormat = 'I18NEXT';
      }
    } else {
      dataFormat = 'JSX';
    }

    if (!settings.files) {
      return;
    }
    const {
      resolvedPaths: sourceFiles,
      placeholderPaths,
      transformPaths,
    } = settings.files;

    // Process all file types at once with a single call
    await upload(
      sourceFiles,
      placeholderPaths,
      transformPaths,
      dataFormat,
      settings
    );
  }

<<<<<<< HEAD
  protected async handleGenericTranslate(
    settings: Settings & TranslateOptions
  ): Promise<void> {
    // dataFormat for JSONs
    let dataFormat: DataFormat;
    if (this.library === 'next-intl') {
      dataFormat = 'ICU';
    } else if (this.library === 'i18next') {
      if (this.additionalModules.includes('i18next-icu')) {
        dataFormat = 'ICU';
      } else {
        dataFormat = 'I18NEXT';
      }
    } else {
      dataFormat = 'JSX';
    }

    if (
      !settings.files ||
      (Object.keys(settings.files.placeholderPaths).length === 1 &&
        settings.files.placeholderPaths.gt)
    ) {
      return;
    }
    const {
      resolvedPaths: sourceFiles,
      placeholderPaths,
      transformPaths,
    } = settings.files;

    // Localize static urls in default locale BEFORE translation
    if (settings.experimentalLocalizeStaticUrls) {
      await localizeStaticUrls(settings, [settings.defaultLocale]);
    }

    // Process all file types at once with a single call
    await translateFiles(
      sourceFiles,
      placeholderPaths,
      transformPaths,
      dataFormat,
      settings
    );

    // Localize static urls in other locales AFTER translation
    if (settings.experimentalLocalizeStaticUrls) {
      const otherLocales = settings.locales.filter(
        (locale) => locale !== settings.defaultLocale
      );
      if (otherLocales.length > 0) {
        await localizeStaticUrls(settings, otherLocales);
      }
    }

    // Localize static imports (/docs -> /[locale]/docs)
    if (settings.experimentalLocalizeStaticImports) {
      await localizeStaticImports(settings);
    }

    // Flatten json files into a single file
    if (settings.experimentalFlattenJsonFiles) {
      await flattenJsonFiles(settings);
    }

    // Copy files to the target locale
    if (settings.options?.copyFiles) {
      await copyFile(settings);
    }
  }

=======
>>>>>>> 9b05fda9
  protected async handleSetupReactCommand(
    options: SetupOptions
  ): Promise<void> {
    await handleSetupReactCommand(options);
  }

  // Wizard for configuring gt.config.json
  protected async handleInitCommand(ranReactSetup: boolean): Promise<void> {
    const { defaultLocale, locales } = await getDesiredLocales();

    const packageJson = await searchForPackageJson();
    const isUsingGTNext = packageJson
      ? isPackageInstalled('gt-next', packageJson)
      : false;
    const isUsingGTReact = packageJson
      ? isPackageInstalled('gt-react', packageJson)
      : false;

    // Ask if using another i18n library
    const isUsingGT = isUsingGTNext || isUsingGTReact || ranReactSetup;

    // Ask where the translations are stored
    const usingCDN = isUsingGT
      ? await promptConfirm({
          message: `Auto-detected that you're using gt-next or gt-react. Would you like to use the General Translation CDN to store your translations?\nSee ${
            isUsingGTNext
              ? 'https://generaltranslation.com/en/docs/next/guides/local-tx'
              : 'https://generaltranslation.com/en/docs/react/guides/local-tx'
          } for more information.\nIf you answer no, we'll configure the CLI tool to download completed translations.`,
          defaultValue: true,
        })
      : false;
    if (isUsingGT && !usingCDN) {
      logMessage(
        `Make sure to add a loadTranslations function to your app configuration to correctly use local translations.
See https://generaltranslation.com/en/docs/next/guides/local-tx`
      );
    }

    // Ask where the translations are stored
    const translationsDir =
      isUsingGT && !usingCDN
        ? await promptText({
            message:
              'What is the path to the directory where you would like to locally store your translations?',
            defaultValue: './public/locales',
          })
        : null;

    const message = !isUsingGT
      ? 'What is the format of your language resource files? Select as many as applicable.\nAdditionally, you can translate any other files you have in your project.'
      : `${chalk.dim(
          '(Optional)'
        )} Do you have any separate files you would like to translate? For example, extra Markdown files for docs.`;
    const fileExtensions = await promptMultiSelect({
      message,
      options: [
        { value: 'json', label: FILE_EXT_TO_EXT_LABEL.json },
        { value: 'md', label: FILE_EXT_TO_EXT_LABEL.md },
        { value: 'mdx', label: FILE_EXT_TO_EXT_LABEL.mdx },
        { value: 'ts', label: FILE_EXT_TO_EXT_LABEL.ts },
        { value: 'js', label: FILE_EXT_TO_EXT_LABEL.js },
        { value: 'yaml', label: FILE_EXT_TO_EXT_LABEL.yaml },
      ],
      required: !isUsingGT,
    });

    const files: FilesOptions = {};
    for (const fileExtension of fileExtensions) {
      const paths = await promptText({
        message: `${chalk.cyan(FILE_EXT_TO_EXT_LABEL[fileExtension])}: Please enter a space-separated list of glob patterns matching the location of the ${FILE_EXT_TO_EXT_LABEL[fileExtension]} files you would like to translate.\nMake sure to include [locale] in the patterns.\nSee https://generaltranslation.com/docs/cli/reference/config#include for more information.`,
        defaultValue: `./**/[locale]/*.${fileExtension}`,
      });

      files[fileExtension] = {
        include: paths.split(' '),
      };
    }

    // Add GT translations if using GT and storing locally
    if (isUsingGT && !usingCDN && translationsDir) {
      files.gt = {
        output: path.join(translationsDir, `[locale].json`),
      };
    }

    let configFilepath = 'gt.config.json';
    if (fs.existsSync('src/gt.config.json')) {
      configFilepath = 'src/gt.config.json';
    }

    // Create gt.config.json
    await createOrUpdateConfig(configFilepath, {
      defaultLocale,
      locales,
      files: Object.keys(files).length > 0 ? files : undefined,
      publish: isUsingGT && usingCDN,
    });

    logSuccess(
      `Feel free to edit ${chalk.cyan(
        configFilepath
      )} to customize your translation setup. Docs: https://generaltranslation.com/docs/cli/reference/config`
    );

    // Install gtx-cli if not installed
    const isCLIInstalled = packageJson
      ? isPackageInstalled('gtx-cli', packageJson, true, true)
      : true; // if no package.json, we can't install it

    if (!isCLIInstalled) {
      const packageManager = await getPackageManager();
      const spinner = createSpinner();
      spinner.start(
        `Installing gtx-cli as a dev dependency with ${packageManager.name}...`
      );
      await installPackage('gtx-cli', packageManager, true);
      spinner.stop(chalk.green('Installed gtx-cli.'));
    }

    // Set credentials
    if (!areCredentialsSet()) {
      const loginQuestion = await promptConfirm({
        message: `Would you like the wizard to automatically generate a ${
          isUsingGT ? 'development' : 'production'
        } API key and project ID for you?`,
        defaultValue: true,
      });
      if (loginQuestion) {
        const settings = await generateSettings({});
        const keyType = isUsingGT ? 'development' : 'production';
        const credentials = await retrieveCredentials(settings, keyType);
        await setCredentials(credentials, keyType, settings.framework);
      }
    }
  }
  protected async handleLoginCommand(options: LoginOptions): Promise<void> {
    const settings = await generateSettings({});
    const keyType = options.keyType || 'production';
    const credentials = await retrieveCredentials(settings, keyType);
    await setCredentials(credentials, keyType, settings.framework);
  }
}<|MERGE_RESOLUTION|>--- conflicted
+++ resolved
@@ -361,79 +361,6 @@
     );
   }
 
-<<<<<<< HEAD
-  protected async handleGenericTranslate(
-    settings: Settings & TranslateOptions
-  ): Promise<void> {
-    // dataFormat for JSONs
-    let dataFormat: DataFormat;
-    if (this.library === 'next-intl') {
-      dataFormat = 'ICU';
-    } else if (this.library === 'i18next') {
-      if (this.additionalModules.includes('i18next-icu')) {
-        dataFormat = 'ICU';
-      } else {
-        dataFormat = 'I18NEXT';
-      }
-    } else {
-      dataFormat = 'JSX';
-    }
-
-    if (
-      !settings.files ||
-      (Object.keys(settings.files.placeholderPaths).length === 1 &&
-        settings.files.placeholderPaths.gt)
-    ) {
-      return;
-    }
-    const {
-      resolvedPaths: sourceFiles,
-      placeholderPaths,
-      transformPaths,
-    } = settings.files;
-
-    // Localize static urls in default locale BEFORE translation
-    if (settings.experimentalLocalizeStaticUrls) {
-      await localizeStaticUrls(settings, [settings.defaultLocale]);
-    }
-
-    // Process all file types at once with a single call
-    await translateFiles(
-      sourceFiles,
-      placeholderPaths,
-      transformPaths,
-      dataFormat,
-      settings
-    );
-
-    // Localize static urls in other locales AFTER translation
-    if (settings.experimentalLocalizeStaticUrls) {
-      const otherLocales = settings.locales.filter(
-        (locale) => locale !== settings.defaultLocale
-      );
-      if (otherLocales.length > 0) {
-        await localizeStaticUrls(settings, otherLocales);
-      }
-    }
-
-    // Localize static imports (/docs -> /[locale]/docs)
-    if (settings.experimentalLocalizeStaticImports) {
-      await localizeStaticImports(settings);
-    }
-
-    // Flatten json files into a single file
-    if (settings.experimentalFlattenJsonFiles) {
-      await flattenJsonFiles(settings);
-    }
-
-    // Copy files to the target locale
-    if (settings.options?.copyFiles) {
-      await copyFile(settings);
-    }
-  }
-
-=======
->>>>>>> 9b05fda9
   protected async handleSetupReactCommand(
     options: SetupOptions
   ): Promise<void> {

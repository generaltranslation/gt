--- conflicted
+++ resolved
@@ -59,16 +59,11 @@
   }
   // Scan through project for <T> tags
   if (options.inline) {
-<<<<<<< HEAD
     const {
       updates: newUpdates,
       errors: newErrors,
       warnings: newWarnings,
-    } = await createInlineUpdates(options as any, pkg, validate);
-=======
-    const { updates: newUpdates, errors: newErrors } =
-      await createInlineUpdates(pkg, validate, options.src);
->>>>>>> 84ad4489
+    } = await createInlineUpdates(pkg, validate, options.src);
     errors = [...errors, ...newErrors];
     warnings = [...warnings, ...newWarnings];
     updates = [...updates, ...newUpdates];

"use strict";
var __createBinding = (this && this.__createBinding) || (Object.create ? (function(o, m, k, k2) {
    if (k2 === undefined) k2 = k;
    var desc = Object.getOwnPropertyDescriptor(m, k);
    if (!desc || ("get" in desc ? !m.__esModule : desc.writable || desc.configurable)) {
      desc = { enumerable: true, get: function() { return m[k]; } };
    }
    Object.defineProperty(o, k2, desc);
}) : (function(o, m, k, k2) {
    if (k2 === undefined) k2 = k;
    o[k2] = m[k];
}));
var __setModuleDefault = (this && this.__setModuleDefault) || (Object.create ? (function(o, v) {
    Object.defineProperty(o, "default", { enumerable: true, value: v });
}) : function(o, v) {
    o["default"] = v;
});
var __importStar = (this && this.__importStar) || (function () {
    var ownKeys = function(o) {
        ownKeys = Object.getOwnPropertyNames || function (o) {
            var ar = [];
            for (var k in o) if (Object.prototype.hasOwnProperty.call(o, k)) ar[ar.length] = k;
            return ar;
        };
        return ownKeys(o);
    };
    return function (mod) {
        if (mod && mod.__esModule) return mod;
        var result = {};
        if (mod != null) for (var k = ownKeys(mod), i = 0; i < k.length; i++) if (k[i] !== "default") __createBinding(result, mod, k[i]);
        __setModuleDefault(result, mod);
        return result;
    };
})();
var __awaiter = (this && this.__awaiter) || function (thisArg, _arguments, P, generator) {
    function adopt(value) { return value instanceof P ? value : new P(function (resolve) { resolve(value); }); }
    return new (P || (P = Promise))(function (resolve, reject) {
        function fulfilled(value) { try { step(generator.next(value)); } catch (e) { reject(e); } }
        function rejected(value) { try { step(generator["throw"](value)); } catch (e) { reject(e); } }
        function step(result) { result.done ? resolve(result.value) : adopt(result.value).then(fulfilled, rejected); }
        step((generator = generator.apply(thisArg, _arguments || [])).next());
    });
};
var __importDefault = (this && this.__importDefault) || function (mod) {
    return (mod && mod.__esModule) ? mod : { "default": mod };
};
Object.defineProperty(exports, "__esModule", { value: true });
exports.BaseCLI = void 0;
const commander_1 = require("commander");
const console_1 = require("../console/console");
const console_2 = require("../console/console");
const setupConfig_1 = __importDefault(require("../fs/config/setupConfig"));
const prompts_1 = require("@inquirer/prompts");
const generaltranslation_1 = require("generaltranslation");
const findFilepath_1 = __importStar(require("../fs/findFilepath"));
const errors_1 = require("../console/errors");
const path_1 = __importDefault(require("path"));
const translate_1 = require("../formats/json/translate");
const utils_1 = require("../fs/utils");
const generateSettings_1 = require("../config/generateSettings");
const chalk_1 = __importDefault(require("chalk"));
<<<<<<< HEAD
const translate_2 = require("../formats/files/translate");
=======
const internal_1 = require("generaltranslation/internal");
>>>>>>> 30126055
const SUPPORTED_DATA_FORMATS = ['JSX', 'ICU', 'I18NEXT'];
class BaseCLI {
    // Constructor is shared amongst all CLI class types
    constructor(library, additionalModules) {
        this.library = library;
        this.additionalModules = additionalModules || [];
        this.setupInitCommand();
    }
    // Init is never called in a child class
    init() {
        this.setupGTCommand();
    }
    // Execute is called by the main program
    execute() {
        commander_1.program.parse();
    }
    setupGTCommand() {
        commander_1.program
            .command('translate')
            .description('Translate your project using General Translation')
            .option('-c, --config <path>', 'Filepath to config file, by default gt.config.json', (0, findFilepath_1.default)(['gt.config.json']))
            .option('--api-key <key>', 'API key for General Translation cloud service')
            .option('--project-id <id>', 'Project ID for the translation service', (0, utils_1.resolveProjectId)())
            .option('--default-language, --default-locale <locale>', 'Default locale (e.g., en)')
            .option('--new, --locales <locales...>', 'Space-separated list of locales (e.g., en fr es)')
            .action((options) => __awaiter(this, void 0, void 0, function* () {
            (0, console_1.displayAsciiTitle)();
            (0, console_2.displayInitializingText)();
            const settings = (0, generateSettings_1.generateSettings)(options);
            yield this.handleGenericTranslate(settings);
        }));
    }
    handleGenericTranslate(settings) {
        return __awaiter(this, void 0, void 0, function* () {
            // Validate required settings are present
            if (!settings.locales) {
                console.error(errors_1.noLocalesError);
                process.exit(1);
            }
            if (!settings.defaultLocale) {
                console.error(errors_1.noDefaultLocaleError);
                process.exit(1);
            }
            if (!settings.files) {
                console.error(errors_1.noFilesError);
                process.exit(1);
            }
            if (!settings.apiKey) {
                console.error(errors_1.noApiKeyError);
                process.exit(1);
            }
            if (!settings.projectId) {
                console.error(errors_1.noProjectIdError);
                process.exit(1);
            }
            // dataFormat for JSONs
            let dataFormat;
            if (this.library === 'next-intl') {
                dataFormat = 'ICU';
            }
            else if (this.library === 'i18next') {
                if (this.additionalModules.includes('i18next-icu')) {
                    dataFormat = 'ICU';
                }
                else {
                    dataFormat = 'I18NEXT';
                }
            }
            else {
                dataFormat = 'JSX';
            }
            const { resolvedPaths: sourceFiles, placeholderPaths } = settings.files;
            // ---- CREATING UPDATES ---- //
            if (sourceFiles.json) {
                // Only translate JSON files if not using gt-react or gt-next
                // ReactCLI will handle the JSON files differently
                if (this.library !== 'gt-react' && this.library !== 'gt-next') {
                    const rawSource = (0, findFilepath_1.readFile)(sourceFiles.json[0]);
                    if (!rawSource) {
                        console.error(errors_1.noSourceFileError);
                        process.exit(1);
                    }
                    if (!dataFormat) {
                        console.error(errors_1.noDataFormatError);
                        process.exit(1);
                    }
                    else if (!SUPPORTED_DATA_FORMATS.includes(dataFormat)) {
                        console.error(errors_1.noSupportedDataFormatError);
                        process.exit(1);
                    }
                    const source = JSON.parse(rawSource);
                    yield (0, translate_1.translateJson)(source, settings, dataFormat, placeholderPaths);
                }
            }
            if (sourceFiles.mdx || sourceFiles.md) {
                if (sourceFiles.mdx) {
                    yield (0, translate_2.translateFiles)(sourceFiles, placeholderPaths, 'MDX', settings);
                }
                if (sourceFiles.md) {
                    yield (0, translate_2.translateFiles)(sourceFiles, placeholderPaths, 'MD', settings);
                }
            }
        });
    }
    setupInitCommand() {
        commander_1.program
            .command('init')
            .description('Initialize project for General Translation')
            .action(() => __awaiter(this, void 0, void 0, function* () {
            (0, console_1.displayAsciiTitle)();
            (0, console_2.displayInitializingText)();
            // Ask for the default locale
            const defaultLocale = yield (0, prompts_1.input)({
                message: 'What is the default locale for your project?',
                default: internal_1.libraryDefaultLocale,
            });
            // Ask for the locales
            const locales = yield (0, prompts_1.input)({
                message: `What locales would you like to translate using General Translation? ${chalk_1.default.gray('(space-separated list)')}`,
                validate: (input) => {
                    const locales = input.split(' ');
                    if (locales.length === 0) {
                        return 'Please enter at least one locale';
                    }
                    for (const locale of locales) {
                        if (!(0, generaltranslation_1.isValidLocale)(locale)) {
                            return 'Please enter a valid locale (e.g., en, fr, es)';
                        }
                    }
                    return true;
                },
            });
            // Ask where the translations are stored
            const location = yield (0, prompts_1.select)({
                message: `Where are your language files stored? ${chalk_1.default.gray('(remote or local)')}`,
                choices: [
                    { value: 'remote', name: 'Remote' },
                    { value: 'local', name: 'Local' },
                ],
                default: 'remote',
            });
            if (location === 'remote') {
                // Create gt.config.json
                (0, setupConfig_1.default)('gt.config.json', {
                    defaultLocale,
                    locales: locales.split(' '),
                });
                return;
            }
            // Ask where the translations are stored
            const translationsDir = yield (0, prompts_1.input)({
                message: 'What is the path to the directory containing your language files?',
            });
            const thirdPartyLibrary = this.library !== 'gt-next' && this.library !== 'gt-react';
            // Ask if using another i18n library
            const i18nLibrary = thirdPartyLibrary
                ? yield (0, prompts_1.select)({
                    message: `Are you using a 3rd-party i18n library? ${chalk_1.default.gray(`(Auto-detected: ${this.library === 'base' ? 'none' : this.library})`)}`,
                    choices: [
                        { value: true, name: 'Yes' },
                        { value: false, name: 'No' },
                    ],
                    default: true,
                })
                : false;
            if (i18nLibrary) {
                const dataFormat = yield (0, prompts_1.select)({
                    message: 'What is the format of your language files?',
                    choices: ['json'],
                    default: 'json',
                });
                // combine translationsDir and dataFormat into something like
                // translationsDir/[locale].json
                const translationsDirWithFormat = path_1.default.join(translationsDir, `[locale].${dataFormat}`);
                // Create gt.config.json
                (0, setupConfig_1.default)('gt.config.json', {
                    defaultLocale,
                    locales: locales.split(' '),
                    files: {
                        json: {
                            include: [translationsDirWithFormat],
                        },
                    },
                });
            }
            else {
                const translationsDirWithFormat = path_1.default.join(translationsDir, `[locale].json`);
                // Create gt.config.json
                (0, setupConfig_1.default)('gt.config.json', {
                    defaultLocale,
                    locales: locales.split(' '),
                    files: {
                        json: {
                            include: [translationsDirWithFormat],
                        },
                    },
                });
            }
        }));
    }
}
exports.BaseCLI = BaseCLI;<|MERGE_RESOLUTION|>--- conflicted
+++ resolved
@@ -59,11 +59,8 @@
 const utils_1 = require("../fs/utils");
 const generateSettings_1 = require("../config/generateSettings");
 const chalk_1 = __importDefault(require("chalk"));
-<<<<<<< HEAD
 const translate_2 = require("../formats/files/translate");
-=======
 const internal_1 = require("generaltranslation/internal");
->>>>>>> 30126055
 const SUPPORTED_DATA_FORMATS = ['JSX', 'ICU', 'I18NEXT'];
 class BaseCLI {
     // Constructor is shared amongst all CLI class types

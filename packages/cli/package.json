{
  "name": "gtx-cli",
<<<<<<< HEAD
  "version": "2.4.9-alpha.1",
=======
  "version": "2.4.14",
>>>>>>> 85b9d1c5
  "main": "dist/index.js",
  "bin": "dist/main.js",
  "files": [
    "dist",
    "CHANGELOG.md"
  ],
  "type": "module",
  "scripts": {
    "build": "tsc",
    "build:clean": "sh ../../scripts/clean.sh && pnpm run build",
    "build:release": "pnpm run build:clean",
    "lint": "eslint \"src/**/*.{js,ts}\" \"./**/__tests__/**/*.{js,ts}\"",
    "lint:fix": "eslint \"src/**/*.{js,ts}\" \"./**/__tests__/**/*.{js,ts}\" --fix",
    "test": "vitest run --config=./vitest.config.ts",
    "test:watch": "vitest --config=./vitest.config.ts",
    "release": "pnpm run build:clean && pnpm publish",
    "release:alpha": "pnpm run build:clean && pnpm publish --tag alpha",
    "release:beta": "pnpm run build:clean && pnpm publish --tag beta",
    "release:latest": "pnpm run build:clean && pnpm publish --tag latest"
  },
  "exports": {
    ".": {
      "import": "./dist/index.js"
    },
    "./types": {
      "import": "./dist/types.js"
    },
    "./updates/*": {
      "import": "./dist/updates/*.js"
    },
    "./jsx/*": {
      "import": "./dist/jsx/*.js"
    },
    "./fs/*": {
      "import": "./dist/fs/*.js"
    },
    "./console/*": {
      "import": "./dist/console/*.js"
    },
    "./config/*": {
      "import": "./dist/config/*.js"
    },
    "./api/*": {
      "import": "./dist/api/*.js"
    },
    "./setup/*": {
      "import": "./dist/setup/*.js"
    },
    "./*": {
      "import": "./dist/*.js"
    },
    "./utils/*": {
      "import": "./dist/utils/*.js"
    }
  },
  "repository": {
    "type": "git",
    "url": "git+https://github.com/generaltranslation/gt.git"
  },
  "keywords": [
    "i18n",
    "l10n",
    "translation",
    "internationalization",
    "localization",
    "cli"
  ],
  "author": "General Translation, Inc.",
  "license": "FSL-1.1-ALv2",
  "bugs": {
    "url": "https://github.com/generaltranslation/gt/issues"
  },
  "homepage": "https://generaltranslation.com/",
  "description": "CLI tool for AI-powered i18n",
  "dependencies": {
    "@babel/generator": "^7.25.7",
    "@babel/parser": "^7.25.7",
    "@babel/plugin-transform-react-jsx": "^7.25.9",
    "@babel/traverse": "^7.25.7",
    "@clack/prompts": "^1.0.0-alpha.1",
    "@formatjs/icu-messageformat-parser": "^2.11.4",
    "chalk": "^5.4.1",
    "commander": "^12.1.0",
    "dotenv": "^16.4.5",
    "enhanced-resolve": "^5.18.3",
    "esbuild": "^0.25.4",
    "fast-glob": "^3.3.3",
    "fast-json-stable-stringify": "^2.1.0",
    "form-data": "^4.0.4",
    "generaltranslation": "workspace:*",
    "gt-remark": "^1.0.1",
    "json-pointer": "^0.6.2",
    "jsonpath-plus": "^10.3.0",
    "jsonpointer": "^5.0.1",
    "mdast-util-find-and-replace": "^3.0.2",
    "micromatch": "^4.0.8",
    "open": "^10.1.1",
    "ora": "^8.2.0",
    "remark-frontmatter": "^5.0.0",
    "remark-mdx": "^3.1.0",
    "remark-parse": "^11.0.0",
    "remark-stringify": "^11.0.0",
    "resolve": "^1.22.10",
    "tsconfig-paths": "^4.2.0",
    "unified": "^11.0.5",
    "unist-util-visit": "^5.0.0",
    "yaml": "^2.8.0"
  },
  "devDependencies": {
    "@babel/types": "^7.28.4",
    "@biomejs/biome": "^1.9.4",
    "@types/babel__generator": "^7.27.0",
    "@types/babel__traverse": "^7.20.6",
    "@types/figlet": "^1.7.0",
    "@types/mdast": "^4.0.0",
    "@types/micromatch": "^4.0.9",
    "@types/mock-require": "^2.0.3",
    "@types/node": "^22.5.1",
    "@types/react": "^18.3.4",
    "@types/resolve": "^1.20.2",
    "eslint": "^9.20.0",
    "esm": "^3.2.25",
    "mdast-util-mdx-jsx": "^3.2.0",
    "mdast-util-mdxjs-esm": "^2.0.1",
    "prettier": "^3.4.2",
    "ts-node": "^10.9.2",
    "tslib": "^2.8.1",
    "typescript": "^5.5.4"
  }
}<|MERGE_RESOLUTION|>--- conflicted
+++ resolved
@@ -1,10 +1,6 @@
 {
   "name": "gtx-cli",
-<<<<<<< HEAD
-  "version": "2.4.9-alpha.1",
-=======
   "version": "2.4.14",
->>>>>>> 85b9d1c5
   "main": "dist/index.js",
   "bin": "dist/main.js",
   "files": [

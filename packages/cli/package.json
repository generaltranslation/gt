--- conflicted
+++ resolved
@@ -1,10 +1,6 @@
 {
   "name": "gtx-cli",
-<<<<<<< HEAD
-  "version": "2.1.18",
-=======
   "version": "2.1.21",
->>>>>>> b2c855e2
   "main": "dist/index.js",
   "bin": "dist/main.js",
   "files": [

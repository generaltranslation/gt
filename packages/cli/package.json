{
  "name": "gtx-cli",
<<<<<<< HEAD
  "version": "2.5.7-alpha.0",
=======
  "version": "2.5.7",
>>>>>>> 6bd15a08
  "main": "dist/index.js",
  "bin": "dist/main.js",
  "files": [
    "dist",
    "CHANGELOG.md"
  ],
  "type": "module",
  "scripts": {
    "build": "tsc",
    "build:clean": "sh ../../scripts/clean.sh && pnpm run build",
    "build:release": "pnpm run build:clean",
    "lint": "eslint \"src/**/*.{js,ts}\" \"./**/__tests__/**/*.{js,ts}\"",
    "lint:fix": "eslint \"src/**/*.{js,ts}\" \"./**/__tests__/**/*.{js,ts}\" --fix",
    "test": "vitest run --config=./vitest.config.ts",
    "test:watch": "vitest --config=./vitest.config.ts",
    "release": "pnpm run build:clean && pnpm publish",
    "release:alpha": "pnpm run build:clean && pnpm publish --tag alpha",
    "release:beta": "pnpm run build:clean && pnpm publish --tag beta",
    "release:latest": "pnpm run build:clean && pnpm publish --tag latest"
  },
  "exports": {
    ".": {
      "import": "./dist/index.js"
    },
    "./types": {
      "import": "./dist/types.js"
    },
    "./updates/*": {
      "import": "./dist/updates/*.js"
    },
    "./jsx/*": {
      "import": "./dist/jsx/*.js"
    },
    "./fs/*": {
      "import": "./dist/fs/*.js"
    },
    "./console/*": {
      "import": "./dist/console/*.js"
    },
    "./config/*": {
      "import": "./dist/config/*.js"
    },
    "./api/*": {
      "import": "./dist/api/*.js"
    },
    "./setup/*": {
      "import": "./dist/setup/*.js"
    },
    "./*": {
      "import": "./dist/*.js"
    },
    "./utils/*": {
      "import": "./dist/utils/*.js"
    }
  },
  "repository": {
    "type": "git",
    "url": "git+https://github.com/generaltranslation/gt.git"
  },
  "keywords": [
    "i18n",
    "l10n",
    "translation",
    "internationalization",
    "localization",
    "cli"
  ],
  "author": "General Translation, Inc.",
  "license": "FSL-1.1-ALv2",
  "bugs": {
    "url": "https://github.com/generaltranslation/gt/issues"
  },
  "homepage": "https://generaltranslation.com/",
  "description": "CLI tool for AI-powered i18n",
  "dependencies": {
    "@babel/generator": "^7.25.7",
    "@babel/parser": "^7.25.7",
    "@babel/plugin-transform-react-jsx": "^7.25.9",
    "@babel/traverse": "^7.25.7",
    "@clack/prompts": "^1.0.0-alpha.6",
    "@formatjs/icu-messageformat-parser": "^2.11.4",
    "chalk": "^5.4.1",
    "commander": "^12.1.0",
    "dotenv": "^16.4.5",
    "enhanced-resolve": "^5.18.3",
    "esbuild": "^0.25.4",
    "fast-glob": "^3.3.3",
    "fast-json-stable-stringify": "^2.1.0",
    "generaltranslation": "workspace:*",
    "gt-remark": "^1.0.1",
    "json-pointer": "^0.6.2",
    "jsonpath-plus": "^10.3.0",
    "jsonpointer": "^5.0.1",
    "mdast-util-find-and-replace": "^3.0.2",
    "micromatch": "^4.0.8",
    "open": "^10.1.1",
    "pino": "^10.1.0",
    "remark-frontmatter": "^5.0.0",
    "remark-mdx": "^3.1.0",
    "remark-parse": "^11.0.0",
    "remark-stringify": "^11.0.0",
    "resolve": "^1.22.10",
    "tsconfig-paths": "^4.2.0",
    "unified": "^11.0.5",
    "unist-util-visit": "^5.0.0",
    "yaml": "^2.8.0"
  },
  "devDependencies": {
    "@babel/types": "^7.28.4",
    "@biomejs/biome": "^1.9.4",
    "@types/babel__generator": "^7.27.0",
    "@types/babel__traverse": "^7.20.6",
    "@types/figlet": "^1.7.0",
    "@types/mdast": "^4.0.0",
    "@types/micromatch": "^4.0.9",
    "@types/mock-require": "^2.0.3",
    "@types/node": "^22.5.1",
    "@types/react": "^18.3.4",
    "@types/resolve": "^1.20.2",
    "eslint": "^9.20.0",
    "esm": "^3.2.25",
    "mdast-util-mdx-jsx": "^3.2.0",
    "mdast-util-mdxjs-esm": "^2.0.1",
    "prettier": "^3.4.2",
    "ts-node": "^10.9.2",
    "tslib": "^2.8.1",
    "typescript": "^5.5.4"
  }
}<|MERGE_RESOLUTION|>--- conflicted
+++ resolved
@@ -1,10 +1,6 @@
 {
   "name": "gtx-cli",
-<<<<<<< HEAD
-  "version": "2.5.7-alpha.0",
-=======
   "version": "2.5.7",
->>>>>>> 6bd15a08
   "main": "dist/index.js",
   "bin": "dist/main.js",
   "files": [

--- conflicted
+++ resolved
@@ -121,10 +121,7 @@
         "i18n"
     ],
     "dependencies": {
-<<<<<<< HEAD
         "generaltranslation": "^5.0.5",
-=======
->>>>>>> 7381b075
         "gt-react": "^7.0.11"
     }
 }
--- conflicted
+++ resolved
@@ -67,13 +67,9 @@
 export type TranslationError = {
     error: string;
     code: number;
-<<<<<<< HEAD
-};
-export {};
-=======
     reference?: {
         id: string;
         key: string;
     };
 };
->>>>>>> 2acfd7a8
+export {};
"use strict";
var __assign = (this && this.__assign) || function () {
    __assign = Object.assign || function(t) {
        for (var s, i = 1, n = arguments.length; i < n; i++) {
            s = arguments[i];
            for (var p in s) if (Object.prototype.hasOwnProperty.call(s, p))
                t[p] = s[p];
        }
        return t;
    };
    return __assign.apply(this, arguments);
};
var __createBinding = (this && this.__createBinding) || (Object.create ? (function(o, m, k, k2) {
    if (k2 === undefined) k2 = k;
    var desc = Object.getOwnPropertyDescriptor(m, k);
    if (!desc || ("get" in desc ? !m.__esModule : desc.writable || desc.configurable)) {
      desc = { enumerable: true, get: function() { return m[k]; } };
    }
    Object.defineProperty(o, k2, desc);
}) : (function(o, m, k, k2) {
    if (k2 === undefined) k2 = k;
    o[k2] = m[k];
}));
var __setModuleDefault = (this && this.__setModuleDefault) || (Object.create ? (function(o, v) {
    Object.defineProperty(o, "default", { enumerable: true, value: v });
}) : function(o, v) {
    o["default"] = v;
});
var __importStar = (this && this.__importStar) || function (mod) {
    if (mod && mod.__esModule) return mod;
    var result = {};
    if (mod != null) for (var k in mod) if (k !== "default" && Object.prototype.hasOwnProperty.call(mod, k)) __createBinding(result, mod, k);
    __setModuleDefault(result, mod);
    return result;
};
var __awaiter = (this && this.__awaiter) || function (thisArg, _arguments, P, generator) {
    function adopt(value) { return value instanceof P ? value : new P(function (resolve) { resolve(value); }); }
    return new (P || (P = Promise))(function (resolve, reject) {
        function fulfilled(value) { try { step(generator.next(value)); } catch (e) { reject(e); } }
        function rejected(value) { try { step(generator["throw"](value)); } catch (e) { reject(e); } }
        function step(result) { result.done ? resolve(result.value) : adopt(result.value).then(fulfilled, rejected); }
        step((generator = generator.apply(thisArg, _arguments || [])).next());
    });
};
var __generator = (this && this.__generator) || function (thisArg, body) {
    var _ = { label: 0, sent: function() { if (t[0] & 1) throw t[1]; return t[1]; }, trys: [], ops: [] }, f, y, t, g = Object.create((typeof Iterator === "function" ? Iterator : Object).prototype);
    return g.next = verb(0), g["throw"] = verb(1), g["return"] = verb(2), typeof Symbol === "function" && (g[Symbol.iterator] = function() { return this; }), g;
    function verb(n) { return function (v) { return step([n, v]); }; }
    function step(op) {
        if (f) throw new TypeError("Generator is already executing.");
        while (g && (g = 0, op[0] && (_ = 0)), _) try {
            if (f = 1, y && (t = op[0] & 2 ? y["return"] : op[0] ? y["throw"] || ((t = y["return"]) && t.call(y), 0) : y.next) && !(t = t.call(y, op[1])).done) return t;
            if (y = 0, t) op = [op[0] & 2, t.value];
            switch (op[0]) {
                case 0: case 1: t = op; break;
                case 4: _.label++; return { value: op[1], done: false };
                case 5: _.label++; y = op[1]; op = [0]; continue;
                case 7: op = _.ops.pop(); _.trys.pop(); continue;
                default:
                    if (!(t = _.trys, t = t.length > 0 && t[t.length - 1]) && (op[0] === 6 || op[0] === 2)) { _ = 0; continue; }
                    if (op[0] === 3 && (!t || (op[1] > t[0] && op[1] < t[3]))) { _.label = op[1]; break; }
                    if (op[0] === 6 && _.label < t[1]) { _.label = t[1]; t = op; break; }
                    if (t && _.label < t[2]) { _.label = t[2]; _.ops.push(op); break; }
                    if (t[2]) _.ops.pop();
                    _.trys.pop(); continue;
            }
            op = body.call(thisArg, _);
        } catch (e) { op = [6, e]; y = 0; } finally { f = t = 0; }
        if (op[0] & 5) throw op[1]; return { value: op[0] ? op[1] : void 0, done: true };
    }
};
var __rest = (this && this.__rest) || function (s, e) {
    var t = {};
    for (var p in s) if (Object.prototype.hasOwnProperty.call(s, p) && e.indexOf(p) < 0)
        t[p] = s[p];
    if (s != null && typeof Object.getOwnPropertySymbols === "function")
        for (var i = 0, p = Object.getOwnPropertySymbols(s); i < p.length; i++) {
            if (e.indexOf(p[i]) < 0 && Object.prototype.propertyIsEnumerable.call(s, p[i]))
                t[p[i]] = s[p[i]];
        }
    return t;
};
var __importDefault = (this && this.__importDefault) || function (mod) {
    return (mod && mod.__esModule) ? mod : { "default": mod };
};
Object.defineProperty(exports, "__esModule", { value: true });
var generaltranslation_1 = __importStar(require("generaltranslation"));
var RemoteTranslationsManager_1 = __importDefault(require("./RemoteTranslationsManager"));
var defaultInitGTProps_1 = __importDefault(require("./props/defaultInitGTProps"));
var internal_1 = require("gt-react/internal");
var createErrors_1 = require("../errors/createErrors");
var I18NConfiguration = /** @class */ (function () {
    function I18NConfiguration(_a) {
        var 
        // Cloud integration
        apiKey = _a.apiKey, devApiKey = _a.devApiKey, projectId = _a.projectId, baseUrl = _a.baseUrl, clientBaseUrl = _a.clientBaseUrl, cacheUrl = _a.cacheUrl, cacheExpiryTime = _a.cacheExpiryTime, 
        // Locale info
        defaultLocale = _a.defaultLocale, locales = _a.locales, 
        // Render method
        renderSettings = _a.renderSettings, 
        // Dictionaries
        dictionary = _a.dictionary, 
        // Batching config
        maxConcurrentRequests = _a.maxConcurrentRequests, maxBatchSize = _a.maxBatchSize, batchInterval = _a.batchInterval, 
        // Other metadata
<<<<<<< HEAD
        metadata = __rest(_a, ["apiKey", "devApiKey", "projectId", "baseUrl", "clientBaseUrl", "cacheUrl", "cacheExpiryTime", "defaultLocale", "locales", "renderSettings", "dictionary", "maxConcurrentRequests", "maxBatchSize", "batchInterval", "env"]);
=======
        metadata = __rest(_a, ["apiKey", "devApiKey", "projectId", "baseUrl", "cacheUrl", "cacheExpiryTime", "defaultLocale", "locales", "renderSettings", "dictionary", "maxConcurrentRequests", "maxBatchSize", "batchInterval"]);
>>>>>>> 7e6fd3a7
        // Cloud integration
        this.apiKey = apiKey;
        this.devApiKey = devApiKey;
        this.projectId = projectId;
        this.baseUrl = baseUrl;
        this.clientBaseUrl = clientBaseUrl;
        // Locales
        this.defaultLocale = defaultLocale;
        this.locales = locales;
        // Render method
        this.renderSettings = renderSettings;
        // GT
        this.gt = new generaltranslation_1.default({
            projectId: projectId,
            apiKey: apiKey,
            sourceLocale: defaultLocale,
            baseUrl: baseUrl,
        });
        // Default env is production
        if (process.env.NODE_ENV !== "development" && process.env.NODE_ENV !== "test" && this.devApiKey) {
            throw new Error(createErrors_1.devApiKeyIncludedInProductionError);
        }
        // Other metadata
        this.metadata = __assign(__assign(__assign({ sourceLocale: this.defaultLocale }, (this.renderSettings.timeout && {
            timeout: this.renderSettings.timeout - batchInterval,
        })), { projectId: this.projectId, publish: true, fast: true }), metadata);
        // Dictionary managers
        if (cacheUrl && projectId) {
            this._remoteTranslationsManager = RemoteTranslationsManager_1.default;
            this._remoteTranslationsManager.setConfig({
                cacheUrl: cacheUrl,
                projectId: projectId,
                cacheExpiryTime: cacheExpiryTime
            });
        }
        // Cache of hashes to speed up <GTProvider>
        this._taggedDictionary = new Map();
        this._template = new Map();
        // Batching
        this.maxConcurrentRequests = maxConcurrentRequests;
        this.maxBatchSize = maxBatchSize;
        this.batchInterval = batchInterval;
        this._queue = [];
        this._activeRequests = 0;
        this._translationCache = new Map(); // cache for ongoing promises, so things aren't translated twice
        this._startBatching();
    }
    /**
     * Gets config for dynamic translation on the client side.
    */
    I18NConfiguration.prototype.getClientSideConfig = function () {
        return {
            projectId: this.projectId,
            devApiKey: this.devApiKey,
<<<<<<< HEAD
            baseUrl: this.clientBaseUrl,
            env: this.env
=======
            baseUrl: this.baseUrl
>>>>>>> 7e6fd3a7
        };
    };
    /**
     * Gets the application's default locale
     * @returns {string} A BCP-47 locale tag
     */
    I18NConfiguration.prototype.getDefaultLocale = function () {
        return this.defaultLocale;
    };
    /**
     * Gets the list of approved locales for this app
     * @returns {string[]} A list of BCP-47 locale tags, or undefined if none were provided
     */
    I18NConfiguration.prototype.getLocales = function () {
        return this.locales;
    };
    /**
     * @returns A boolean indicating whether automatic translation is enabled or disabled for this config
     */
    I18NConfiguration.prototype.translationEnabled = function () {
        return this.baseUrl &&
            this.clientBaseUrl &&
            this.projectId &&
            (this.baseUrl === defaultInitGTProps_1.default.baseUrl && this.clientBaseUrl === defaultInitGTProps_1.default.clientBaseUrl ? this.gt.apiKey : true)
            ? true
            : false;
    };
    /**
     * Get the rendering instructions
     * @returns An object containing the current method and timeout.
     * As of 7/31/24: method is "skeleton", "replace", "hang", "subtle".
     * Timeout is a number or null, representing no assigned timeout.
     */
    I18NConfiguration.prototype.getRenderSettings = function () {
        return this.renderSettings;
    };
    /**
     * Check if translation is required based on the user's locale
     * @param locale - The user's locale
     * @returns True if translation is required, otherwise false
     */
    I18NConfiguration.prototype.requiresTranslation = function (locale) {
        return (this.translationEnabled() &&
            (0, generaltranslation_1.requiresTranslation)(this.defaultLocale, locale, this.locales));
    };
    /**
     * Check if the current environment is set to "development" or "test"
     * @returns True if the current environment is development
    */
    I18NConfiguration.prototype.isDevelopmentEnvironment = function () {
        return this.devApiKey ? true : false;
    };
    I18NConfiguration.prototype.addGTIdentifier = function (children, id) {
        // In development, recompute every time
        if (this.isDevelopmentEnvironment() || !id) {
            return (0, internal_1.addGTIdentifier)(children, id);
        }
        // In production, since dictionary content isn't changing, cache results
        var taggedDictionaryEntry = this._taggedDictionary.get(id);
        if (taggedDictionaryEntry) {
            return taggedDictionaryEntry;
        }
        var taggedChildren = (0, internal_1.addGTIdentifier)(children, id);
        this._taggedDictionary.set(id, taggedChildren);
        return taggedChildren;
    };
    /**
     * @returns {[any, string]} A xxhash hash and the children that were created from it
    */
    I18NConfiguration.prototype.serializeAndHash = function (children, context, id) {
        var _a;
        // In development, recomputes hashes each time
        if (this.isDevelopmentEnvironment() || !id) {
            var childrenAsObjects_1 = (0, internal_1.writeChildrenAsObjects)(children);
            return [
                childrenAsObjects_1,
                (0, internal_1.hashReactChildrenObjects)(context ? [childrenAsObjects_1, context] : childrenAsObjects_1)
            ];
        }
        // In production, since dictionary content isn't changing, cache results
        var templateEntry = this._template.get(id);
        if (templateEntry) {
            var _b = Object.entries(templateEntry)[0], hash_1 = _b[0], target = _b[1];
            return [target, hash_1];
        }
        var childrenAsObjects = (0, internal_1.writeChildrenAsObjects)(children);
        var hash = (0, internal_1.hashReactChildrenObjects)(context ? [childrenAsObjects, context] : childrenAsObjects);
        this._template.set(id, (_a = {}, _a[hash] = childrenAsObjects, _a));
        return [childrenAsObjects, hash];
    };
    /**
     * Get the translation dictionaries for this user's locale, if they exist
     * Globally shared cache
     * @param locale - The locale set by the user
     * @returns A promise that resolves to the translations.
     */
    I18NConfiguration.prototype.getTranslations = function (locale) {
        return __awaiter(this, void 0, void 0, function () {
            var _a;
            return __generator(this, function (_b) {
                switch (_b.label) {
                    case 0: return [4 /*yield*/, ((_a = this._remoteTranslationsManager) === null || _a === void 0 ? void 0 : _a.getTranslations(locale))];
                    case 1: return [2 /*return*/, ((_b.sent()) || {})];
                }
            });
        });
    };
    /**
     * Translate content into language associated with a given locale
     * @param params - Parameters for translation
     * @returns Translated string
     */
    I18NConfiguration.prototype.translateContent = function (params) {
        return __awaiter(this, void 0, void 0, function () {
            var cacheKey, source, targetLocale, options, translationPromise;
            var _this = this;
            return __generator(this, function (_a) {
                cacheKey = constructCacheKey(params.targetLocale, params.options);
                if (this._translationCache.has(cacheKey)) {
                    return [2 /*return*/, this._translationCache.get(cacheKey)];
                }
                source = params.source, targetLocale = params.targetLocale, options = params.options;
                translationPromise = new Promise(function (resolve, reject) {
                    _this._queue.push({
                        type: 'content',
                        data: {
                            source: source,
                            targetLocale: targetLocale,
                            metadata: __assign(__assign(__assign({}, _this.metadata), { projectId: _this.projectId }), options),
                        },
                        revalidate: !_this.isDevelopmentEnvironment() && (_this._remoteTranslationsManager
                            ? _this._remoteTranslationsManager.getTranslationRequested(targetLocale)
                            : false),
                        resolve: resolve,
                        reject: reject,
                    });
                }).catch(function (error) {
                    _this._translationCache.delete(cacheKey);
                    console.error(error);
                    return '';
                });
                this._translationCache.set(cacheKey, translationPromise);
                return [2 /*return*/, translationPromise];
            });
        });
    };
    /**
     * Translate the children components
     * @param params - Parameters for translation
     * @returns A promise that resolves when translation is complete
     */
    I18NConfiguration.prototype.translateChildren = function (params) {
        return __awaiter(this, void 0, void 0, function () {
            var cacheKey, source, targetLocale, metadata, translationPromise;
            var _this = this;
            return __generator(this, function (_a) {
                cacheKey = constructCacheKey(params.targetLocale, params.metadata);
                // In memory cache to make sure the same translation isn't requested twice
                if (this._translationCache.has(cacheKey)) {
                    // Returns the previous request
                    return [2 /*return*/, this._translationCache.get(cacheKey)];
                }
                source = params.source, targetLocale = params.targetLocale, metadata = params.metadata;
                translationPromise = new Promise(function (resolve, reject) {
                    // In memory queue to batch requests
                    _this._queue.push({
                        type: 'jsx',
                        data: {
                            source: source,
                            targetLocale: targetLocale,
                            metadata: __assign(__assign({}, _this.metadata), metadata),
                        },
                        revalidate: !_this.isDevelopmentEnvironment() && (_this._remoteTranslationsManager
                            ? _this._remoteTranslationsManager.getTranslationRequested(targetLocale)
                            : false),
                        resolve: resolve,
                        reject: reject,
                    });
                }).catch(function (error) {
                    _this._translationCache.delete(cacheKey);
                    console.error(error);
                    return null;
                });
                this._translationCache.set(cacheKey, translationPromise);
                return [2 /*return*/, translationPromise];
            });
        });
    };
    /**
     * Send a batch request for React translation
     * @param batch - The batch of requests to be sent
     */
    I18NConfiguration.prototype._sendBatchRequest = function (batch) {
        return __awaiter(this, void 0, void 0, function () {
            var batchPromise, results_1, error_1;
            var _this = this;
            return __generator(this, function (_a) {
                switch (_a.label) {
                    case 0:
                        this._activeRequests++;
                        _a.label = 1;
                    case 1:
                        _a.trys.push([1, 3, 4, 5]);
                        batchPromise = this.gt.translateBatch(batch);
                        batch.forEach(function (item) {
                            if (_this._remoteTranslationsManager && !item.revalidate)
                                _this._remoteTranslationsManager.setTranslationRequested(item.data.targetLocale);
                        });
                        return [4 /*yield*/, batchPromise];
                    case 2:
                        results_1 = _a.sent();
                        batch.forEach(function (item, index) {
                            var _a;
                            var result = results_1[index];
                            if (!result)
                                return item.reject('Translation failed.');
                            if (result && typeof result === 'object') {
                                if ('translation' in result &&
                                    result.translation &&
                                    result.locale &&
                                    result.reference &&
                                    _this._remoteTranslationsManager) {
                                    _this._remoteTranslationsManager.setTranslations(result.locale, result.reference.key, result.reference.id, result.translation);
                                    return item.resolve(result.translation);
                                }
                                else if ('error' in result &&
                                    result.error) {
                                    console.error("Translation failed".concat(((_a = result === null || result === void 0 ? void 0 : result.reference) === null || _a === void 0 ? void 0 : _a.id) ? " for id: ".concat(result.reference.id) : ''), result);
                                    return item.resolve(result);
                                }
                            }
                            return item.reject('Translation failed.');
                        });
                        return [3 /*break*/, 5];
                    case 3:
                        error_1 = _a.sent();
                        batch.forEach(function (item) {
                            item.reject();
                        });
                        return [3 /*break*/, 5];
                    case 4:
                        this._activeRequests--;
                        return [7 /*endfinally*/];
                    case 5: return [2 /*return*/];
                }
            });
        });
    };
    /**
     * Start the batching process with a set interval
     */
    I18NConfiguration.prototype._startBatching = function () {
        var _this = this;
        setInterval(function () {
            if (_this._queue.length > 0 &&
                _this._activeRequests < _this.maxConcurrentRequests) {
                var batchSize = Math.min(_this.maxBatchSize, _this._queue.length);
                _this._sendBatchRequest(_this._queue.slice(0, batchSize));
                _this._queue = _this._queue.slice(batchSize);
            }
        }, this.batchInterval);
    };
    return I18NConfiguration;
}());
exports.default = I18NConfiguration;
// Constructs the unique identification key for the map which is the in-memory same-render-cycle cache
var constructCacheKey = function (targetLocale, metadata) {
    return "".concat(targetLocale, "-").concat(metadata.hash);
};
//# sourceMappingURL=I18NConfiguration.js.map<|MERGE_RESOLUTION|>--- conflicted
+++ resolved
@@ -103,11 +103,7 @@
         // Batching config
         maxConcurrentRequests = _a.maxConcurrentRequests, maxBatchSize = _a.maxBatchSize, batchInterval = _a.batchInterval, 
         // Other metadata
-<<<<<<< HEAD
-        metadata = __rest(_a, ["apiKey", "devApiKey", "projectId", "baseUrl", "clientBaseUrl", "cacheUrl", "cacheExpiryTime", "defaultLocale", "locales", "renderSettings", "dictionary", "maxConcurrentRequests", "maxBatchSize", "batchInterval", "env"]);
-=======
-        metadata = __rest(_a, ["apiKey", "devApiKey", "projectId", "baseUrl", "cacheUrl", "cacheExpiryTime", "defaultLocale", "locales", "renderSettings", "dictionary", "maxConcurrentRequests", "maxBatchSize", "batchInterval"]);
->>>>>>> 7e6fd3a7
+        metadata = __rest(_a, ["apiKey", "devApiKey", "projectId", "baseUrl", "clientBaseUrl", "cacheUrl", "cacheExpiryTime", "defaultLocale", "locales", "renderSettings", "dictionary", "maxConcurrentRequests", "maxBatchSize", "batchInterval"]);
         // Cloud integration
         this.apiKey = apiKey;
         this.devApiKey = devApiKey;
@@ -123,7 +119,7 @@
         this.gt = new generaltranslation_1.default({
             projectId: projectId,
             apiKey: apiKey,
-            sourceLocale: defaultLocale,
+            defaultLocale: defaultLocale,
             baseUrl: baseUrl,
         });
         // Default env is production
@@ -162,12 +158,7 @@
         return {
             projectId: this.projectId,
             devApiKey: this.devApiKey,
-<<<<<<< HEAD
-            baseUrl: this.clientBaseUrl,
-            env: this.env
-=======
-            baseUrl: this.baseUrl
->>>>>>> 7e6fd3a7
+            baseUrl: this.clientBaseUrl
         };
     };
     /**

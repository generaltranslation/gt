--- conflicted
+++ resolved
@@ -3,17 +3,5 @@
   "description": "AI i18n engineer",
   "icon": "Bot",
   "root": true,
-<<<<<<< HEAD
-  "pages": [
-    "---Getting Started---",
-    "index",
-    "github-app",
-    "github-action",
-    "---Advanced---",
-    "monorepo",
-    "tips"
-  ]
-=======
-  "pages": ["---Getting Started---", "index", "tips"]
->>>>>>> 80287452
+  "pages": ["---Getting Started---", "index", "github-app", "tips"]
 }
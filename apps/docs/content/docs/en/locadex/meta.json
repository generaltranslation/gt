--- conflicted
+++ resolved
@@ -1,11 +1,7 @@
 {
   "title": "Locadex",
-<<<<<<< HEAD
-=======
   "description": "AI i18n agent",
->>>>>>> 14f2c36f
   "icon": "Brain",
   "pages": ["---Getting Started---", "index"],
-  "root": true,
-  "description": "AI i18n Agent"
+  "root": true
 }